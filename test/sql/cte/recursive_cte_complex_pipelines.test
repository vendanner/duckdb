--- conflicted
+++ resolved
@@ -64,8 +64,6 @@
 1000000
 NULL
 
-<<<<<<< HEAD
-=======
 # the same but with a hash join
 query I
 WITH RECURSIVE t AS
@@ -80,7 +78,6 @@
 ----
 1
 
->>>>>>> a5dac501
 # nested aggregates
 query I
 WITH RECURSIVE t AS
