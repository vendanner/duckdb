#include "from_substrait.hpp"

#include "duckdb/common/types/value.hpp"
#include "duckdb/parser/expression/list.hpp"
#include "duckdb/main/relation/join_relation.hpp"
#include "duckdb/main/relation/cross_product_relation.hpp"

#include "duckdb/main/relation/limit_relation.hpp"
#include "duckdb/main/relation/projection_relation.hpp"
#include "duckdb/main/relation/aggregate_relation.hpp"
#include "duckdb/main/relation/filter_relation.hpp"
#include "duckdb/main/relation/order_relation.hpp"
#include "duckdb/main/connection.hpp"
#include "duckdb/parser/parser.hpp"
#include "duckdb/common/exception.hpp"
#include "duckdb/common/types.hpp"

#include "substrait/plan.pb.h"

namespace duckdb {
SubstraitToDuckDB::SubstraitToDuckDB(Connection &con_p, string &serialized) : con(con_p) {
	if (!plan.ParseFromString(serialized)) {
		throw std::runtime_error("Was not possible to convert binary into Substrait plan");
	}
	for (auto &sext : plan.extensions()) {
		if (!sext.has_extension_function()) {
			continue;
		}
		functions_map[sext.extension_function().function_anchor()] = sext.extension_function().name();
	}
}

unique_ptr<ParsedExpression> SubstraitToDuckDB::TransformLiteralExpr(const substrait::Expression &sexpr) {
	const auto &slit = sexpr.literal();
	Value dval;
	switch (slit.literal_type_case()) {
	case substrait::Expression_Literal::LiteralTypeCase::kFp64:
		dval = Value::DOUBLE(slit.fp64());
		break;

	case substrait::Expression_Literal::LiteralTypeCase::kString:
		dval = Value(slit.string());
		break;
	case substrait::Expression_Literal::LiteralTypeCase::kDecimal: {
		const auto &substrait_decimal = slit.decimal();
		// TODO: Support hugeint?
		int64_t substrait_value = stoll(substrait_decimal.value());
		dval = Value::DECIMAL(substrait_value, substrait_decimal.precision(), substrait_decimal.scale());
		break;
	}
	case substrait::Expression_Literal::LiteralTypeCase::kBoolean: {
		dval = Value(slit.boolean());
		break;
	}
	case substrait::Expression_Literal::LiteralTypeCase::kI8:
		dval = Value::TINYINT(slit.i8());
		break;
	case substrait::Expression_Literal::LiteralTypeCase::kI32:
		dval = Value::INTEGER(slit.i32());
		break;
	case substrait::Expression_Literal::LiteralTypeCase::kI64:
		dval = Value::BIGINT(slit.i64());
		break;
	case substrait::Expression_Literal::LiteralTypeCase::kDate: {
		date_t date(slit.date());
		dval = Value::DATE(date);
		break;
	}
	default:
		throw InternalException(to_string(slit.literal_type_case()));
	}
	return make_unique<ConstantExpression>(dval);
}

unique_ptr<ParsedExpression> SubstraitToDuckDB::TransformSelectionExpr(const substrait::Expression &sexpr) {
	if (!sexpr.selection().has_direct_reference() || !sexpr.selection().direct_reference().has_struct_field()) {
		throw InternalException("Can only have direct struct references in selections");
	}
	return make_unique<PositionalReferenceExpression>(sexpr.selection().direct_reference().struct_field().field() + 1);
}

unique_ptr<ParsedExpression> SubstraitToDuckDB::TransformScalarFunctionExpr(const substrait::Expression &sexpr) {
	auto function_name = FindFunction(sexpr.scalar_function().function_reference());
	vector<unique_ptr<ParsedExpression>> children;
	for (auto &sarg : sexpr.scalar_function().args()) {
		children.push_back(TransformExpr(sarg));
	}

	// string compare galore
	// TODO simplify this
	if (function_name == "and") {
		return make_unique<ConjunctionExpression>(ExpressionType::CONJUNCTION_AND, move(children));
	} else if (function_name == "or") {
		return make_unique<ConjunctionExpression>(ExpressionType::CONJUNCTION_OR, move(children));
	} else if (function_name == "lt") {
		return make_unique<ComparisonExpression>(ExpressionType::COMPARE_LESSTHAN, move(children[0]),
		                                         move(children[1]));
	} else if (function_name == "equal") {
		return make_unique<ComparisonExpression>(ExpressionType::COMPARE_EQUAL, move(children[0]), move(children[1]));
	} else if (function_name == "not_equal") {
		return make_unique<ComparisonExpression>(ExpressionType::COMPARE_NOTEQUAL, move(children[0]),
		                                         move(children[1]));
	} else if (function_name == "lte") {
		return make_unique<ComparisonExpression>(ExpressionType::COMPARE_LESSTHANOREQUALTO, move(children[0]),
		                                         move(children[1]));
	} else if (function_name == "gte") {
		return make_unique<ComparisonExpression>(ExpressionType::COMPARE_GREATERTHANOREQUALTO, move(children[0]),
		                                         move(children[1]));
	} else if (function_name == "gt") {
		return make_unique<ComparisonExpression>(ExpressionType::COMPARE_GREATERTHAN, move(children[0]),
		                                         move(children[1]));
	} else if (function_name == "is_not_null") {
		return make_unique<OperatorExpression>(ExpressionType::OPERATOR_IS_NOT_NULL, move(children[0]));
<<<<<<< HEAD
	} else if (function_name == "between") {
		// FIXME: ADD between to substrait extension
		return make_unique<BetweenExpression>(move(children[0]), move(children[1]), move(children[2]));
=======
	} else if (function_name == "notdistinctfrom") {
		return make_unique<ComparisonExpression>(ExpressionType::COMPARE_NOT_DISTINCT_FROM, move(children[0]),
		                                         move(children[1]));
	} else if (function_name == "greaterthanorequalto") {
		return make_unique<ComparisonExpression>(ExpressionType::COMPARE_GREATERTHANOREQUALTO, move(children[0]),
		                                         move(children[1]));
	} else if (function_name == "lessthanorequalto") {
		return make_unique<ComparisonExpression>(ExpressionType::COMPARE_LESSTHANOREQUALTO, move(children[0]),
		                                         move(children[1]));
>>>>>>> fc2413a5
	}
	return make_unique<FunctionExpression>(function_name, move(children));
}

unique_ptr<ParsedExpression> SubstraitToDuckDB::TransformIfThenExpr(const substrait::Expression &sexpr) {
	const auto &scase = sexpr.if_then();
	auto dcase = make_unique<CaseExpression>();
	for (const auto &sif : scase.ifs()) {
		CaseCheck dif;
		dif.when_expr = TransformExpr(sif.if_());
		dif.then_expr = TransformExpr(sif.then());
		dcase->case_checks.push_back(move(dif));
	}
	dcase->else_expr = TransformExpr(scase.else_());
	return move(dcase);
}
LogicalType SubstraitToDuckDB::SubstraitToDuckType(const ::substrait::Type &s_type) {

	if (s_type.has_bool_()) {
		return LogicalType(LogicalTypeId::BOOLEAN);
	} else if (s_type.has_i32()) {
		return LogicalType(LogicalTypeId::INTEGER);
	} else if (s_type.has_decimal()) {
		auto &s_decimal_type = s_type.decimal();
		return LogicalType::DECIMAL(s_decimal_type.precision(), s_decimal_type.scale());
	} else if (s_type.has_i64()) {
		return LogicalType(LogicalTypeId::BIGINT);
	} else if (s_type.has_date()) {
		return LogicalType(LogicalTypeId::DATE);
	} else if (s_type.has_varchar()) {
		return LogicalType(LogicalTypeId::VARCHAR);
	} else if (s_type.has_fp64()) {
		return LogicalType(LogicalTypeId::DOUBLE);
	} else {
		throw InternalException("Substrait type not yet supported");
	}
}

unique_ptr<ParsedExpression> SubstraitToDuckDB::TransformCastExpr(const substrait::Expression &sexpr) {
	const auto &scast = sexpr.cast();
	auto cast_type = SubstraitToDuckType(scast.type());
	auto cast_child = TransformExpr(scast.input());
	return make_unique<CastExpression>(cast_type, move(cast_child));
}

unique_ptr<ParsedExpression> SubstraitToDuckDB::TransformExpr(const substrait::Expression &sexpr) {
	switch (sexpr.rex_type_case()) {
	case substrait::Expression::RexTypeCase::kLiteral:
		return TransformLiteralExpr(sexpr);
	case substrait::Expression::RexTypeCase::kSelection:
		return TransformSelectionExpr(sexpr);
	case substrait::Expression::RexTypeCase::kScalarFunction:
		return TransformScalarFunctionExpr(sexpr);
	case substrait::Expression::RexTypeCase::kIfThen:
		return TransformIfThenExpr(sexpr);
	case substrait::Expression::RexTypeCase::kCast:
		return TransformCastExpr(sexpr);
	case substrait::Expression::RexTypeCase::kSubquery:
	default:
		throw InternalException("Unsupported expression type " + to_string(sexpr.rex_type_case()));
	}
}

string SubstraitToDuckDB::FindFunction(uint64_t id) {
	if (functions_map.find(id) == functions_map.end()) {
		throw InternalException("Could not find aggregate function " + to_string(id));
	}
	return functions_map[id];
}

OrderByNode SubstraitToDuckDB::TransformOrder(const substrait::SortField &sordf) {

	OrderType dordertype;
	OrderByNullType dnullorder;

	switch (sordf.direction()) {
	case substrait::SortField_SortDirection::SortField_SortDirection_SORT_DIRECTION_ASC_NULLS_FIRST:
		dordertype = OrderType::ASCENDING;
		dnullorder = OrderByNullType::NULLS_FIRST;
		break;
	case substrait::SortField_SortDirection::SortField_SortDirection_SORT_DIRECTION_ASC_NULLS_LAST:
		dordertype = OrderType::ASCENDING;
		dnullorder = OrderByNullType::NULLS_LAST;
		break;
	case substrait::SortField_SortDirection::SortField_SortDirection_SORT_DIRECTION_DESC_NULLS_FIRST:
		dordertype = OrderType::DESCENDING;
		dnullorder = OrderByNullType::NULLS_FIRST;
		break;
	case substrait::SortField_SortDirection::SortField_SortDirection_SORT_DIRECTION_DESC_NULLS_LAST:
		dordertype = OrderType::DESCENDING;
		dnullorder = OrderByNullType::NULLS_LAST;
		break;
	default:
		throw InternalException("Unsupported ordering " + to_string(sordf.direction()));
	}

	return {dordertype, dnullorder, TransformExpr(sordf.expr())};
}

shared_ptr<Relation> SubstraitToDuckDB::TransformJoinOp(const substrait::Rel &sop) {
	auto &sjoin = sop.join();

	JoinType djointype;
	switch (sjoin.type()) {
	case substrait::JoinRel::JoinType::JoinRel_JoinType_JOIN_TYPE_INNER:
		djointype = JoinType::INNER;
		break;
	case substrait::JoinRel::JoinType::JoinRel_JoinType_JOIN_TYPE_LEFT:
		djointype = JoinType::LEFT;
		break;
	case substrait::JoinRel::JoinType::JoinRel_JoinType_JOIN_TYPE_RIGHT:
		djointype = JoinType::RIGHT;
		break;
<<<<<<< HEAD
=======
	case substrait::JoinRel::JoinType::JoinRel_JoinType_JOIN_TYPE_SINGLE:
		djointype = JoinType::SINGLE;
		break;
>>>>>>> fc2413a5
	case substrait::JoinRel::JoinType::JoinRel_JoinType_JOIN_TYPE_SEMI:
		djointype = JoinType::SEMI;
		break;
	default:
		throw InternalException("Unsupported join type");
	}
<<<<<<< HEAD
=======
	vector<unique_ptr<ParsedExpression>> expressions;
>>>>>>> fc2413a5
	return make_shared<JoinRelation>(TransformOp(sjoin.left())->Alias("left"),
	                                 TransformOp(sjoin.right())->Alias("right"), TransformExpr(sjoin.expression()),
	                                 djointype);
}

shared_ptr<Relation> SubstraitToDuckDB::TransformCrossProductOp(const substrait::Rel &sop) {
	auto &sub_cross = sop.cross();

	return make_shared<CrossProductRelation>(TransformOp(sub_cross.left())->Alias("left"),
	                                         TransformOp(sub_cross.right())->Alias("right"));
}

shared_ptr<Relation> SubstraitToDuckDB::TransformFetchOp(const substrait::Rel &sop) {
	auto &slimit = sop.fetch();
	return make_shared<LimitRelation>(TransformOp(slimit.input()), slimit.count(), slimit.offset());
}

shared_ptr<Relation> SubstraitToDuckDB::TransformFilterOp(const substrait::Rel &sop) {
	auto &sfilter = sop.filter();
	return make_shared<FilterRelation>(TransformOp(sfilter.input()), TransformExpr(sfilter.condition()));
}

shared_ptr<Relation> SubstraitToDuckDB::TransformProjectOp(const substrait::Rel &sop) {
	vector<unique_ptr<ParsedExpression>> expressions;
	for (auto &sexpr : sop.project().expressions()) {
		expressions.push_back(TransformExpr(sexpr));
	}

	vector<string> mock_aliases;
	for (size_t i = 0; i < expressions.size(); i++) {
		mock_aliases.push_back("expr_" + to_string(i));
	}
	return make_shared<ProjectionRelation>(TransformOp(sop.project().input()), move(expressions), move(mock_aliases));
}

shared_ptr<Relation> SubstraitToDuckDB::TransformAggregateOp(const substrait::Rel &sop) {
	vector<unique_ptr<ParsedExpression>> groups, expressions;

	if (sop.aggregate().groupings_size() > 0) {
		for (auto &sgrp : sop.aggregate().groupings()) {
			for (auto &sgrpexpr : sgrp.grouping_expressions()) {
				groups.push_back(TransformExpr(sgrpexpr));
				expressions.push_back(TransformExpr(sgrpexpr));
			}
		}
	}

	for (auto &smeas : sop.aggregate().measures()) {
		vector<unique_ptr<ParsedExpression>> children;
		for (auto &sarg : smeas.measure().args()) {
			children.push_back(TransformExpr(sarg));
		}
		auto function_name = FindFunction(smeas.measure().function_reference());
		if (function_name == "count" && children.empty()) {
			function_name = "count_star";
		}
		expressions.push_back(make_unique<FunctionExpression>(function_name, move(children)));
	}

	return make_shared<AggregateRelation>(TransformOp(sop.aggregate().input()), move(expressions), move(groups));
}

shared_ptr<Relation> SubstraitToDuckDB::TransformReadOp(const substrait::Rel &sop) {
	auto &sget = sop.read();
	if (!sget.has_named_table()) {
		throw InternalException("Can only scan named tables for now");
	}

	auto scan = con.Table(sop.read().named_table().names(0));

	if (sget.has_filter()) {
		scan = make_shared<FilterRelation>(move(scan), TransformExpr(sget.filter()));
	}

	if (sget.has_projection()) {
		vector<unique_ptr<ParsedExpression>> expressions;
		vector<string> aliases;
		idx_t expr_idx = 0;
		for (auto &sproj : sget.projection().select().struct_items()) {
			// FIXME how to get actually alias?
			aliases.push_back("expr_" + to_string(expr_idx++));
			// TODO make sure nothing else is in there
			expressions.push_back(make_unique<PositionalReferenceExpression>(sproj.field() + 1));
		}

		scan = make_shared<ProjectionRelation>(move(scan), move(expressions), move(aliases));
	}

	return scan;
}

shared_ptr<Relation> SubstraitToDuckDB::TransformSortOp(const substrait::Rel &sop) {
	vector<OrderByNode> order_nodes;
	for (auto &sordf : sop.sort().sorts()) {
		order_nodes.push_back(TransformOrder(sordf));
	}
	return make_shared<OrderRelation>(TransformOp(sop.sort().input()), move(order_nodes));
}
shared_ptr<Relation> SubstraitToDuckDB::TransformOp(const substrait::Rel &sop) {
	switch (sop.rel_type_case()) {
	case substrait::Rel::RelTypeCase::kJoin:
		return TransformJoinOp(sop);
	case substrait::Rel::RelTypeCase::kCross:
		return TransformCrossProductOp(sop);
	case substrait::Rel::RelTypeCase::kFetch:
		return TransformFetchOp(sop);
	case substrait::Rel::RelTypeCase::kFilter:
		return TransformFilterOp(sop);
	case substrait::Rel::RelTypeCase::kProject:
		return TransformProjectOp(sop);
	case substrait::Rel::RelTypeCase::kAggregate:
		return TransformAggregateOp(sop);
	case substrait::Rel::RelTypeCase::kRead:
		return TransformReadOp(sop);
	case substrait::Rel::RelTypeCase::kSort:
		return TransformSortOp(sop);
	default:
		throw InternalException("Unsupported relation type " + to_string(sop.rel_type_case()));
	}
}

shared_ptr<Relation> SubstraitToDuckDB::TransformRootOp(const substrait::RelRoot &sop) {
	vector<string> aliases;
	auto column_names = sop.names();
	vector<unique_ptr<ParsedExpression>> expressions;
	int id = 1;
	for (auto &column_name : column_names) {
		aliases.push_back(column_name);
		expressions.push_back(make_unique<PositionalReferenceExpression>(id++));
	}
	return make_shared<ProjectionRelation>(TransformOp(sop.input()), move(expressions), aliases);
}

shared_ptr<Relation> SubstraitToDuckDB::TransformPlan() {
	D_ASSERT(!plan.relations().empty());
	auto d_plan = TransformRootOp(plan.relations(0).root());
	return d_plan;
}

} // namespace duckdb<|MERGE_RESOLUTION|>--- conflicted
+++ resolved
@@ -111,21 +111,9 @@
 		                                         move(children[1]));
 	} else if (function_name == "is_not_null") {
 		return make_unique<OperatorExpression>(ExpressionType::OPERATOR_IS_NOT_NULL, move(children[0]));
-<<<<<<< HEAD
 	} else if (function_name == "between") {
 		// FIXME: ADD between to substrait extension
 		return make_unique<BetweenExpression>(move(children[0]), move(children[1]), move(children[2]));
-=======
-	} else if (function_name == "notdistinctfrom") {
-		return make_unique<ComparisonExpression>(ExpressionType::COMPARE_NOT_DISTINCT_FROM, move(children[0]),
-		                                         move(children[1]));
-	} else if (function_name == "greaterthanorequalto") {
-		return make_unique<ComparisonExpression>(ExpressionType::COMPARE_GREATERTHANOREQUALTO, move(children[0]),
-		                                         move(children[1]));
-	} else if (function_name == "lessthanorequalto") {
-		return make_unique<ComparisonExpression>(ExpressionType::COMPARE_LESSTHANOREQUALTO, move(children[0]),
-		                                         move(children[1]));
->>>>>>> fc2413a5
 	}
 	return make_unique<FunctionExpression>(function_name, move(children));
 }
@@ -239,22 +227,16 @@
 	case substrait::JoinRel::JoinType::JoinRel_JoinType_JOIN_TYPE_RIGHT:
 		djointype = JoinType::RIGHT;
 		break;
-<<<<<<< HEAD
-=======
 	case substrait::JoinRel::JoinType::JoinRel_JoinType_JOIN_TYPE_SINGLE:
 		djointype = JoinType::SINGLE;
 		break;
->>>>>>> fc2413a5
 	case substrait::JoinRel::JoinType::JoinRel_JoinType_JOIN_TYPE_SEMI:
 		djointype = JoinType::SEMI;
 		break;
 	default:
 		throw InternalException("Unsupported join type");
 	}
-<<<<<<< HEAD
-=======
 	vector<unique_ptr<ParsedExpression>> expressions;
->>>>>>> fc2413a5
 	return make_shared<JoinRelation>(TransformOp(sjoin.left())->Alias("left"),
 	                                 TransformOp(sjoin.right())->Alias("right"), TransformExpr(sjoin.expression()),
 	                                 djointype);
