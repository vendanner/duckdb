cmake_minimum_required(VERSION 2.8.12)

if(POLICY CMP0026)
  cmake_policy(SET CMP0026 NEW)
endif()

if(POLICY CMP0051)
  cmake_policy(SET CMP0051 NEW)
endif()

if(POLICY CMP0054)
  cmake_policy(SET CMP0054 NEW)
endif()

project(DuckDB)

find_package(Threads REQUIRED)

if (CMAKE_VERSION VERSION_LESS "3.1")
    set (CMAKE_CXX_FLAGS "${CMAKE_CXX_FLAGS} -std=c++11")
else ()
  set (CMAKE_CXX_STANDARD 11)
endif ()


set(CMAKE_CXX_STANDARD_REQUIRED ON)
set(CMAKE_CXX_EXTENSIONS OFF)

set(CMAKE_VERBOSE_MAKEFILE OFF)
set(CMAKE_POSITION_INDEPENDENT_CODE ON)
set(CMAKE_MACOSX_RPATH 1)

find_program(CCACHE_PROGRAM ccache)
if(CCACHE_PROGRAM)
  set_property(GLOBAL PROPERTY RULE_LAUNCH_COMPILE "${CCACHE_PROGRAM}")
else()
  find_program(CCACHE_PROGRAM sccache)
  if(CCACHE_PROGRAM)
    set_property(GLOBAL PROPERTY RULE_LAUNCH_COMPILE "${CCACHE_PROGRAM}")
  endif()
endif()

# Determine install paths
set(INSTALL_LIB_DIR
    lib
    CACHE PATH "Installation directory for libraries")
set(INSTALL_BIN_DIR
    bin
    CACHE PATH "Installation directory for executables")
set(INSTALL_INCLUDE_DIR
    include
    CACHE PATH "Installation directory for header files")
if(WIN32 AND NOT CYGWIN)
  set(DEF_INSTALL_CMAKE_DIR cmake)
else()
  set(DEF_INSTALL_CMAKE_DIR lib/cmake/DuckDB)
endif()
set(INSTALL_CMAKE_DIR
    ${DEF_INSTALL_CMAKE_DIR}
    CACHE PATH "Installation directory for CMake files")
set(DUCKDB_EXPORT_SET "DuckDBExports")

# Make relative install paths absolute
foreach(p LIB BIN INCLUDE CMAKE)
  set(var INSTALL_${p}_DIR)
  if(NOT IS_ABSOLUTE "${${var}}")
    set(${var} "${CMAKE_INSTALL_PREFIX}/${${var}}")
  endif()
endforeach()

# This option allows --gc-sections flag during extension linking to discard any unused functions or data
if (EXTENSION_STATIC_BUILD AND "${CMAKE_CXX_COMPILER_ID}" STREQUAL "GNU")
  if ("${CMAKE_CXX_COMPILER_ID}" STREQUAL "GNU")
    set(CMAKE_CXX_FLAGS_RELEASE "${CMAKE_CXX_FLAGS_RELEASE} -ffunction-sections -fdata-sections")
  elseif(WIN32 AND MVSC)
    set(CMAKE_CXX_FLAGS_RELEASE "${CMAKE_CXX_FLAGS_RELEASE} /Gy")
  endif()
endif()

option(DISABLE_UNITY "Disable unity builds." FALSE)

option(FORCE_COLORED_OUTPUT
       "Always produce ANSI-colored output (GNU/Clang only)." FALSE)
if(${FORCE_COLORED_OUTPUT})
  if("${CMAKE_CXX_COMPILER_ID}" STREQUAL "GNU")
    add_compile_options(-fdiagnostics-color=always)
  elseif("${CMAKE_CXX_COMPILER_ID}" MATCHES "Clang$")
    add_compile_options(-fcolor-diagnostics)
  endif()
endif()

option("Enable address sanitizer." TRUE)

set(M32_FLAG "")
if(FORCE_32_BIT)
  set(M32_FLAG " -m32 ")
endif()

set(OS_NAME "unknown")
set(OS_ARCH "amd64")

string(REGEX MATCH "(arm64|aarch64)" IS_ARM "${CMAKE_SYSTEM_PROCESSOR}")
if(IS_ARM)
  set(OS_ARCH "arm64")
elseif(FORCE_32_BIT)
  set(OS_ARCH "i386")
endif()

if(APPLE)
  set(OS_NAME "osx")
endif()
if(WIN32)
  set(OS_NAME "windows")
endif()
if(UNIX AND NOT APPLE)
  set(OS_NAME "linux") # sorry BSD
endif()

option(FORCE_WARN_UNUSED "Unused code objects lead to compiler warnings." FALSE)

option(ENABLE_SANITIZER "Enable address sanitizer." TRUE)
option(ENABLE_THREAD_SANITIZER "Enable thread sanitizer." FALSE)
option(ENABLE_UBSAN "Enable undefined behavior sanitizer." TRUE)
option(DISABLE_VPTR_SANITIZER "Disable vptr sanitizer; work-around for sanitizer false positive on Macbook M1" FALSE)
option(
  FORCE_SANITIZER
  "Forces building with sanitizers even if the Python and R modules are enabled."
  FALSE)
if((BUILD_PYTHON OR BUILD_R OR BUILD_NODE OR CONFIGURE_R)
   AND (ENABLE_SANITIZER OR ENABLE_UBSAN)
   AND ("${CMAKE_BUILD_TYPE}" STREQUAL "Debug"))
  if(FORCE_SANITIZER)
    message(
      WARNING
        "FORCE_SANITIZER is set and the Python/R/Node builds are enabled. Sanitizers will be linked as a shared library (-shared-libasan). You may need to do LD_PRELOAD tricks to load packages built in this way."
    )
    set(CXX_EXTRA_DEBUG "${CXX_EXTRA_DEBUG} -shared-libasan")
  else()
    message(
      WARNING
        "Sanitizers are enabled but will not be built because the Python/R builds are enabled. Use FORCE_SANITIZER to force building of the sanitizers even when building these packages."
    )
    set(ENABLE_SANITIZER FALSE)
    set(ENABLE_UBSAN FALSE)
  endif()
endif()
if(${ENABLE_THREAD_SANITIZER})
  if(${ENABLE_SANITIZER})
    message(
      WARNING
        "Both thread and address sanitizers are enabled. This is not supported. The address sanitizer will be disabled, and we will run with only the thread sanitizer."
    )
  endif()
  set(CMAKE_CXX_FLAGS "${CMAKE_CXX_FLAGS} -fsanitize=thread")
elseif(${ENABLE_SANITIZER})
  if(FORCE_ASSERT)
    set(CMAKE_CXX_FLAGS "${CMAKE_CXX_FLAGS} -fsanitize=address")
  else()
    set(CXX_EXTRA_DEBUG "${CXX_EXTRA_DEBUG} -fsanitize=address")
  endif()
endif()


if (${DISABLE_VPTR_SANITIZER})
else()
  if(APPLE AND CMAKE_SYSTEM_PROCESSOR MATCHES "arm64")
    if("${CMAKE_CXX_COMPILER_VERSION}" VERSION_GREATER 14.0)
      message(
        WARNING
          "Not disabling vptr sanitizer on M1 Macbook - set DISABLE_VPTR_SANITIZER manually if you run into issues with false positives in the sanitizer"
      )
    else()
    set(DISABLE_VPTR_SANITIZER TRUE)
    endif()
  endif()
endif()

if(${ENABLE_UBSAN})
  if(${ENABLE_THREAD_SANITIZER})
    message(
      WARNING
        "Both thread and undefined sanitizers are enabled. This is not supported. The undefined sanitizer will be disabled, and we will run with only the thread sanitizer."
    )
  else()
    if(FORCE_ASSERT)
      set(CMAKE_CXX_FLAGS "${CMAKE_CXX_FLAGS} -fsanitize=undefined -fno-sanitize-recover=all")
      if (${DISABLE_VPTR_SANITIZER})
        set(CMAKE_CXX_FLAGS "${CMAKE_CXX_FLAGS} -fno-sanitize=vptr")
      endif()
    else()
      set(CXX_EXTRA_DEBUG "${CXX_EXTRA_DEBUG} -fsanitize=undefined -fno-sanitize-recover=all")
      if (${DISABLE_VPTR_SANITIZER})
        set(CXX_EXTRA_DEBUG "${CXX_EXTRA_DEBUG} -fno-sanitize=vptr")
      endif()
    endif()
  endif()
endif()

option(EXPLICIT_EXCEPTIONS "Explicitly enable C++ exceptions." FALSE)
if(${EXPLICIT_EXCEPTIONS})
  set(CXX_EXTRA "${CXX_EXTRA} -fexceptions")
endif()

option(OSX_BUILD_UNIVERSAL "Build both architectures on OSX and create a single binary containing both." FALSE)
if (OSX_BUILD_UNIVERSAL)
  if (NOT APPLE)
    error("This only makes sense on OSX")
  endif()
  SET(CMAKE_OSX_ARCHITECTURES "x86_64;arm64" CACHE STRING "Build architectures for Mac OS X" FORCE)
endif()

set(SUN FALSE)
if(${CMAKE_SYSTEM_NAME} STREQUAL "SunOS")
  set(CXX_EXTRA "${CXX_EXTRA} -mimpure-text")
  add_definitions(-DSUN=1)
  set(SUN TRUE)
endif()

find_package(Git)
if(Git_FOUND)
  if (NOT DEFINED GIT_COMMIT_HASH)
    execute_process(
            COMMAND ${GIT_EXECUTABLE} log -1 --format=%h
            WORKING_DIRECTORY ${CMAKE_CURRENT_SOURCE_DIR}
            RESULT_VARIABLE GIT_RESULT
            OUTPUT_VARIABLE GIT_COMMIT_HASH
            OUTPUT_STRIP_TRAILING_WHITESPACE)
  endif()
  execute_process(
          COMMAND ${GIT_EXECUTABLE} describe --tags --abbrev=0
          WORKING_DIRECTORY ${CMAKE_CURRENT_SOURCE_DIR}
          OUTPUT_VARIABLE GIT_LAST_TAG
          OUTPUT_STRIP_TRAILING_WHITESPACE)
  execute_process(
          COMMAND ${GIT_EXECUTABLE} describe --tags --long
          WORKING_DIRECTORY ${CMAKE_CURRENT_SOURCE_DIR}
          OUTPUT_VARIABLE GIT_ITERATION
          OUTPUT_STRIP_TRAILING_WHITESPACE)
else()
  message("Git NOT FOUND")
endif()

if(GIT_RESULT EQUAL "0")
  string(REGEX REPLACE "v([0-9]+).[0-9]+.[0-9]+" "\\1" DUCKDB_MAJOR_VERSION "${GIT_LAST_TAG}")
  string(REGEX REPLACE "v[0-9]+.([0-9]+).[0-9]+" "\\1" DUCKDB_MINOR_VERSION "${GIT_LAST_TAG}")
  string(REGEX REPLACE "v[0-9]+.[0-9]+.([0-9]+)" "\\1" DUCKDB_PATCH_VERSION "${GIT_LAST_TAG}")
  string(REGEX REPLACE ".*-([0-9]+)-.*" "\\1" DUCKDB_DEV_ITERATION "${GIT_ITERATION}")

  if(DUCKDB_DEV_ITERATION EQUAL 0)
    # on a tag; directly use the version
    set(DUCKDB_VERSION "${GIT_LAST_TAG}")
  else()
    # not on a tag, increment the patch version by one and add a -devX suffix
    math(EXPR DUCKDB_PATCH_VERSION "${DUCKDB_PATCH_VERSION}+1")
    set(DUCKDB_VERSION "v${DUCKDB_MAJOR_VERSION}.${DUCKDB_MINOR_VERSION}.${DUCKDB_PATCH_VERSION}-dev${DUCKDB_DEV_ITERATION}")
  endif()
else()
  # fallback for when building from tarball
  set(DUCKDB_MAJOR_VERSION 0)
  set(DUCKDB_MINOR_VERSION 0)
  set(DUCKDB_PATCH_VERSION 1)
  set(DUCKDB_DEV_ITERATION 0)
  set(DUCKDB_VERSION "v${DUCKDB_MAJOR_VERSION}.${DUCKDB_MINOR_VERSION}.${DUCKDB_PATCH_VERSION}-dev${DUCKDB_DEV_ITERATION}")
endif()

message(STATUS "git hash ${GIT_COMMIT_HASH}, version ${DUCKDB_VERSION}")

option(AMALGAMATION_BUILD
       "Build from the amalgamation files, rather than from the normal sources."
       FALSE)

option(BUILD_MAIN_DUCKDB_LIBRARY
        "Build the main duckdb library and executable."
        TRUE)
option(EXTENSION_STATIC_BUILD
        "Extension build linking statically with DuckDB. Required for building linux loadable extensions."
        FALSE)


set(JEMALLOC_DEFAULT_BUILD FALSE)
if(NOT CLANG_TIDY AND OS_NAME STREQUAL "linux")
  # build jemalloc by default for linux
  set(JEMALLOC_DEFAULT_BUILD TRUE)
endif()

option(BUILD_ICU_EXTENSION "Build the ICU extension." FALSE)
option(BUILD_PARQUET_EXTENSION "Build the Parquet extension." FALSE)
option(BUILD_TPCH_EXTENSION "Build the TPC-H extension." FALSE)
option(BUILD_TPCDS_EXTENSION "Build the TPC-DS extension." FALSE)
option(BUILD_FTS_EXTENSION "Build the FTS extension." FALSE)
option(BUILD_HTTPFS_EXTENSION "Build the HTTP File System extension." FALSE)
option(BUILD_VISUALIZER_EXTENSION "Build the profiler-output visualizer extension." FALSE)
option(BUILD_JSON_EXTENSION "Build the JSON extension." FALSE)
option(BUILD_JEMALLOC_EXTENSION "Build the JEMalloc extension." ${JEMALLOC_DEFAULT_BUILD})
option(BUILD_EXCEL_EXTENSION "Build the excel extension." FALSE)
option(BUILD_INET_EXTENSION "Build the inet extension." FALSE)
option(BUILD_BENCHMARKS "Enable building of the benchmark suite." FALSE)
option(BUILD_SQLSMITH_EXTENSION "Enable building of the SQLSmith extension." FALSE)
option(BUILD_TPCE "Enable building of the TPC-E tool." FALSE)
option(DISABLE_BUILTIN_EXTENSIONS "Disable linking extensions." FALSE)
option(JDBC_DRIVER "Build the DuckDB JDBC driver" FALSE)
option(BUILD_ODBC_DRIVER "Build the DuckDB ODBC driver" FALSE)
option(BUILD_PYTHON "Build the DuckDB Python extension" FALSE)
option(BUILD_NODE "Build the DuckDB Node extension" FALSE)
option(USER_SPACE "Build the DuckDB Python in the user space" FALSE)
option(FORCE_QUERY_LOG "If enabled, all queries will be logged to the specified path" OFF)
option(BUILD_SHELL "Build the DuckDB Shell and SQLite API Wrappers" TRUE)
option(DISABLE_THREADS "Disable support for multi-threading" FALSE)
option(DISABLE_STR_INLINE "Debug setting: disable inlining of strings" FALSE)
option(DESTROY_UNPINNED_BLOCKS "Debug setting: destroy unpinned buffer-managed blocks" FALSE)
option(DEBUG_MOVE "Debug setting: Ensure std::move is being used" FALSE)
option(CLANG_TIDY "Enable build for clang-tidy, this disables all source files excluding the core database. This does not produce a working build." FALSE)
option(BUILD_UNITTESTS "Build the C++ Unit Tests." TRUE)
option(
  ASSERT_EXCEPTION
  "Throw an exception on an assert failing, instead of triggering a sigabort"
  TRUE)
option(FORCE_ASSERT "Enable checking of assertions, even in release mode" FALSE)

option(TREAT_WARNINGS_AS_ERRORS "Treat warnings as errors" FALSE)
option(EXPORT_DLL_SYMBOLS "Export dll symbols on Windows, else import" TRUE)
option(BUILD_RDTSC "Enable the rdtsc instruction." FALSE)
option(BUILD_ARROW_ABI_TEST "Enable the Arrow ABI Test." FALSE)
option(TEST_REMOTE_INSTALL "Test installation of specific extensions." FALSE)

if(${BUILD_RDTSC})
  add_compile_definitions(RDTSC)
endif()

if (NOT BUILD_MAIN_DUCKDB_LIBRARY)
  set(BUILD_UNITTESTS FALSE)
  set(BUILD_SHELL FALSE)
  set(DISABLE_BUILTIN_EXTENSIONS TRUE)
endif()

if(BUILD_PYTHON
   OR BUILD_R
   OR BUILD_NODE
   OR CONFIGURE_R
   OR JDBC_DRIVER)
  set(BUILD_ICU_EXTENSION TRUE)
  set(BUILD_VISUALIZER_EXTENSION TRUE)
  set(BUILD_PARQUET_EXTENSION TRUE)
endif()

if(BUILD_PYTHON)
  set(BUILD_TPCH_EXTENSION TRUE)
  set(BUILD_TPCDS_EXTENSION TRUE)
  set(BUILD_FTS_EXTENSION TRUE)
  set(BUILD_EXCEL_EXTENSION TRUE)
endif()

if (BUILD_BENCHMARKS)
  set(BUILD_PARQUET_EXTENSION TRUE)
endif()

if(BUILD_SQLSMITH)
  set(BUILD_SQLSMITH_EXTENSION TRUE)
endif()

if(TREAT_WARNINGS_AS_ERRORS)
  message("Treating warnings as errors.")
endif()

if(ASSERT_EXCEPTION)
else()
  set(CMAKE_CXX_FLAGS "${CMAKE_CXX_FLAGS} -DDUCKDB_CRASH_ON_ASSERT")
endif()

if(DISABLE_STR_INLINE)
  set(CMAKE_CXX_FLAGS "${CMAKE_CXX_FLAGS} -DDUCKDB_DEBUG_NO_INLINE")
endif()

if(DESTROY_UNPINNED_BLOCKS)
  set(CMAKE_CXX_FLAGS "${CMAKE_CXX_FLAGS} -DDUCKDB_DEBUG_DESTROY_BLOCKS")
endif()

if(DEBUG_MOVE)
  set(CMAKE_CXX_FLAGS "${CMAKE_CXX_FLAGS} -DDUCKDB_DEBUG_MOVE")
endif()

if(FORCE_ASSERT)
  set(CMAKE_CXX_FLAGS "${CMAKE_CXX_FLAGS} -DDUCKDB_FORCE_ASSERT")
endif()

if(NOT MSVC)
  if(${FORCE_WARN_UNUSED})
    set(CXX_EXTRA "${CXX_EXTRA} -Wunused")
  endif()
  if(TREAT_WARNINGS_AS_ERRORS)
    set(CXX_EXTRA "${CXX_EXTRA} -Werror")
  endif()
  set(CMAKE_CXX_FLAGS_DEBUG
      "${CMAKE_CXX_FLAGS_DEBUG} -g -O0 -DDEBUG -Wall ${M32_FLAG} ${CXX_EXTRA}")
  set(CMAKE_CXX_FLAGS_RELEASE
      "${CMAKE_CXX_FLAGS_RELEASE} -O3 -DNDEBUG ${M32_FLAG} ${CXX_EXTRA}")
  set(CMAKE_CXX_FLAGS_RELWITHDEBINFO "${CMAKE_CXX_FLAGS_RELEASE} -g")

  set(CXX_EXTRA_DEBUG
      "${CXX_EXTRA_DEBUG} -Wunused -Werror=vla -Wnarrowing -pedantic"
  )

  if("${CMAKE_CXX_COMPILER_ID}" STREQUAL "GNU" AND CMAKE_CXX_COMPILER_VERSION
                                                   VERSION_GREATER 8.0)
    set(CMAKE_CXX_FLAGS_DEBUG "${CMAKE_CXX_FLAGS_DEBUG} ${CXX_EXTRA_DEBUG}")
  elseif("${CMAKE_CXX_COMPILER_ID}" MATCHES "Clang$"
         AND CMAKE_CXX_COMPILER_VERSION VERSION_GREATER 9.0)
    set(CMAKE_CXX_FLAGS_DEBUG "${CMAKE_CXX_FLAGS_DEBUG} ${CXX_EXTRA_DEBUG}")
  else()
    message(WARNING "Please use a recent compiler for debug builds")
  endif()
else()
  set(CMAKE_CXX_WINDOWS_FLAGS
      "/wd4244 /wd4267 /wd4200 /wd26451 /wd26495 /D_CRT_SECURE_NO_WARNINGS /utf-8")
  if(TREAT_WARNINGS_AS_ERRORS)
    set(CMAKE_CXX_WINDOWS_FLAGS "${CMAKE_CXX_WINDOWS_FLAGS} /WX")
  endif()
  # remove warning from CXX flags
  string(REGEX REPLACE "/W[0-4]" "" CMAKE_CXX_FLAGS "${CMAKE_CXX_FLAGS}")
  # add to-be-ignored warnings
  set(CMAKE_CXX_FLAGS
      "${CMAKE_CXX_FLAGS} ${CMAKE_CXX_WINDOWS_FLAGS}"
  )
endif()

# todo use CHECK_CXX_COMPILER_FLAG(-fsanitize=address SUPPORTS_SANITIZER) etc.

set(CMAKE_C_FLAGS_DEBUG "${CMAKE_CXX_FLAGS_DEBUG}")
set(CMAKE_C_FLAGS_RELEASE "${CMAKE_CXX_FLAGS_RELEASE}")
set(CMAKE_C_FLAGS_RELWITHDEBINFO "${CMAKE_CXX_FLAGS_RELWITHDEBINFO}")

if(NOT CMAKE_BUILD_TYPE AND NOT CMAKE_CONFIGURATION_TYPES)
  set(DEFAULT_BUILD_TYPE "Release")
  message(STATUS "Setting build type to '${DEFAULT_BUILD_TYPE}'.")
  set(CMAKE_BUILD_TYPE
      "${DEFAULT_BUILD_TYPE}"
      CACHE STRING "Choose the type of build." FORCE)
endif()

if(OS_NAME STREQUAL "windows")
  if(BUILD_JEMALLOC_EXTENSION EQUAL 1)
    # have to throw an error because this will crash at runtime
    message(FATAL_ERROR "The jemalloc extension is not supported on Windows")
  endif()
endif()


include_directories(src/include)
include_directories(third_party/fsst)
include_directories(third_party/fmt/include)
include_directories(third_party/hyperloglog)
include_directories(third_party/fastpforlib)
include_directories(third_party/fast_float)
include_directories(third_party/re2)
include_directories(third_party/miniz)
include_directories(third_party/utf8proc/include)
include_directories(third_party/miniparquet)
include_directories(third_party/concurrentqueue)
include_directories(third_party/pcg)
include_directories(third_party/tdigest)
include_directories(third_party/mbedtls/include)
include_directories(third_party/jaro_winkler)

# todo only regenerate ub file if one of the input files changed hack alert
function(enable_unity_build UB_SUFFIX SOURCE_VARIABLE_NAME)
  set(files ${${SOURCE_VARIABLE_NAME}})

  # Generate a unique filename for the unity build translation unit
  set(unit_build_file ${CMAKE_CURRENT_BINARY_DIR}/ub_${UB_SUFFIX}.cpp)
  set(temp_unit_build_file ${CMAKE_CURRENT_BINARY_DIR}/ub_${UB_SUFFIX}.cpp.tmp)
  # Exclude all translation units from compilation
  set_source_files_properties(${files} PROPERTIES HEADER_FILE_ONLY true)

  set(rebuild FALSE)
  # check if any of the source files have changed
  foreach(source_file ${files})
    if(${CMAKE_CURRENT_SOURCE_DIR}/${source_file} IS_NEWER_THAN
       ${unit_build_file})
      set(rebuild TRUE)
    endif()
  endforeach(source_file)
  # write a temporary file
  file(WRITE ${temp_unit_build_file} "// Unity Build generated by CMake\n")
  foreach(source_file ${files})
    file(
      APPEND ${temp_unit_build_file}
      "#include <${CMAKE_CURRENT_SOURCE_DIR}/${source_file}>\n"
    )
  endforeach(source_file)

  execute_process(
    COMMAND ${CMAKE_COMMAND} -E compare_files ${unit_build_file}
            ${temp_unit_build_file}
    RESULT_VARIABLE compare_result
    OUTPUT_VARIABLE bla
    ERROR_VARIABLE bla)
  if(compare_result EQUAL 0)
    # files are identical: do nothing
  elseif(compare_result EQUAL 1)
    # files are different: rebuild
    set(rebuild TRUE)
  else()
    # error while compiling: rebuild
    set(rebuild TRUE)
  endif()

  if(${rebuild})
    file(WRITE ${unit_build_file} "// Unity Build generated by CMake\n")
    foreach(source_file ${files})
      file(
        APPEND ${unit_build_file}
        "#include <${CMAKE_CURRENT_SOURCE_DIR}/${source_file}>\n"
      )
    endforeach(source_file)
  endif()

  # Complement list of translation units with the name of ub
  set(${SOURCE_VARIABLE_NAME}
      ${${SOURCE_VARIABLE_NAME}} ${unit_build_file}
      PARENT_SCOPE)
endfunction(enable_unity_build)

function(add_library_unity NAME MODE)
  set(SRCS ${ARGN})
  if(NOT DISABLE_UNITY)
    enable_unity_build(${NAME} SRCS)
  endif()
  add_library(${NAME} OBJECT ${SRCS})
endfunction()

function(disable_target_warnings NAME)
  if(MSVC)
    target_compile_options(${NAME} PRIVATE "/W0")
  elseif("${CMAKE_CXX_COMPILER_ID}" MATCHES "Clang$"
         OR "${CMAKE_CXX_COMPILER_ID}" STREQUAL "GNU")
    target_compile_options(${NAME} PRIVATE "-w")
  endif()
endfunction()

function(add_extension_definitions)
  include_directories(${PROJECT_SOURCE_DIR}/extension)

  if(NOT("${TEST_REMOTE_INSTALL}" STREQUAL "OFF"))
    add_definitions(-DDUCKDB_TEST_REMOTE_INSTALL="${TEST_REMOTE_INSTALL}")
  endif()

  if(${DISABLE_BUILTIN_EXTENSIONS})
    add_definitions(-DDISABLE_BUILTIN_EXTENSIONS=${DISABLE_BUILTIN_EXTENSIONS})
  endif()

  if(${BUILD_ICU_EXTENSION})
    include_directories(${PROJECT_SOURCE_DIR}/extension/icu/include)
    add_definitions(-DBUILD_ICU_EXTENSION=${BUILD_ICU_EXTENSION})
  endif()

  if(${BUILD_PARQUET_EXTENSION})
    include_directories(${PROJECT_SOURCE_DIR}/extension/parquet/include)
    add_definitions(-DBUILD_PARQUET_EXTENSION=${BUILD_PARQUET_EXTENSION})
  endif()

  if(${BUILD_TPCH_EXTENSION})
    include_directories(${PROJECT_SOURCE_DIR}/extension/tpch/include)
    add_definitions(-DBUILD_TPCH_EXTENSION=${BUILD_TPCH_EXTENSION})
  endif()

  if(${BUILD_TPCDS_EXTENSION})
    include_directories(${PROJECT_SOURCE_DIR}/extension/tpcds/include)
    add_definitions(-DBUILD_TPCDS_EXTENSION=${BUILD_TPCDS_EXTENSION})
  endif()

  if(${BUILD_FTS_EXTENSION})
    include_directories(${PROJECT_SOURCE_DIR}/extension/fts/include)
    add_definitions(-DBUILD_FTS_EXTENSION=${BUILD_FTS_EXTENSION})
  endif()

  if(${BUILD_HTTPFS_EXTENSION})
    find_package(OpenSSL REQUIRED)
    include_directories(${PROJECT_SOURCE_DIR}/extension/httpfs/include ${OPENSSL_INCLUDE_DIR})
    add_definitions(-DBUILD_HTTPFS_EXTENSION=${BUILD_HTTPFS_EXTENSION})
  endif()

  if(${BUILD_VISUALIZER_EXTENSION})
    include_directories(${PROJECT_SOURCE_DIR}/extension/visualizer/include)
    add_definitions(-DBUILD_VISUALIZER_EXTENSION=${BUILD_VISUALIZER_EXTENSION})
  endif()

  if(${BUILD_JSON_EXTENSION})
    include_directories(${PROJECT_SOURCE_DIR}/extension/json/include)
    add_definitions(-DBUILD_JSON_EXTENSION=${BUILD_JSON_EXTENSION})
  endif()

  if(${BUILD_JEMALLOC_EXTENSION})
    include_directories(${PROJECT_SOURCE_DIR}/extension/jemalloc/include)
    add_definitions(-DBUILD_JEMALLOC_EXTENSION=${BUILD_JEMALLOC_EXTENSION})
  endif()

  if(${BUILD_EXCEL_EXTENSION})
    include_directories(${PROJECT_SOURCE_DIR}/extension/excel/include)
    add_definitions(-DBUILD_EXCEL_EXTENSION=${BUILD_EXCEL_EXTENSION})
  endif()

  if(${BUILD_SQLSMITH_EXTENSION})
    include_directories(${PROJECT_SOURCE_DIR}/extension/sqlsmith/include)
    add_definitions(-DBUILD_SQLSMITH_EXTENSION=${BUILD_SQLSMITH_EXTENSION})
  endif()

  if(${BUILD_INET_EXTENSION})
    include_directories(${PROJECT_SOURCE_DIR}/extension/inet/include)
    add_definitions(-DBUILD_INET_EXTENSION=${BUILD_INET_EXTENSION})
  endif()
endfunction()

function(add_extension_dependencies LIBRARY)
  if(${BUILD_PARQUET_EXTENSION})
    add_dependencies(${LIBRARY} parquet_extension)
  endif()

  if(${BUILD_ICU_EXTENSION})
    add_dependencies(${LIBRARY} icu_extension)
  endif()

  if(${BUILD_TPCH_EXTENSION})
    add_dependencies(${LIBRARY} tpch_extension)
  endif()

  if(${BUILD_TPCDS_EXTENSION})
    add_dependencies(${LIBRARY} tpcds_extension)
  endif()

  if(${BUILD_FTS_EXTENSION})
    add_dependencies(${LIBRARY} fts_extension)
  endif()

  if(${BUILD_HTTPFS_EXTENSION})
    add_dependencies(${LIBRARY} httpfs_extension)
  endif()

  if(${BUILD_VISUALIZER_EXTENSION})
    add_dependencies(${LIBRARY} visualizer_extension)
  endif()

  if(${BUILD_JSON_EXTENSION})
    add_dependencies(${LIBRARY} json_extension)
  endif()

  if(${BUILD_JEMALLOC_EXTENSION})
    add_dependencies(${LIBRARY} jemalloc_extension)
  endif()

  if(${BUILD_EXCEL_EXTENSION})
    add_dependencies(${LIBRARY} excel_extension)
  endif()

  if(${BUILD_SQLSMITH_EXTENSION})
    add_dependencies(${LIBRARY} sqlsmith_extension)
  endif()

  if(${BUILD_INET_EXTENSION})
    add_dependencies(${LIBRARY} inet_extension)
  endif()

endfunction()

function(link_extension_libraries LIBRARY)
  # special case for our static-only jemalloc extension
  if(${BUILD_JEMALLOC_EXTENSION})
    target_link_libraries(${LIBRARY} jemalloc_extension)
  endif()

  if(${DISABLE_BUILTIN_EXTENSIONS})
    return()
  endif()

  if(${BUILD_PARQUET_EXTENSION})
    target_link_libraries(${LIBRARY} parquet_extension)
  endif()

  if(${BUILD_ICU_EXTENSION})
    target_link_libraries(${LIBRARY} icu_extension)
  endif()

  if(${BUILD_TPCH_EXTENSION})
    target_link_libraries(${LIBRARY} tpch_extension)
  endif()

  if(${BUILD_TPCDS_EXTENSION})
    target_link_libraries(${LIBRARY} tpcds_extension)
  endif()

  if(${BUILD_FTS_EXTENSION})
    target_link_libraries(${LIBRARY} fts_extension)
  endif()

  if(${BUILD_HTTPFS_EXTENSION})
    find_package(OpenSSL REQUIRED)
    target_link_libraries(${LIBRARY} httpfs_extension ${OPENSSL_LIBRARIES})
  endif()

  if(${BUILD_VISUALIZER_EXTENSION})
    target_link_libraries(${LIBRARY} visualizer_extension)
  endif()

  if(${BUILD_JSON_EXTENSION})
    target_link_libraries(${LIBRARY} json_extension)
  endif()

  if(${BUILD_EXCEL_EXTENSION})
    target_link_libraries(${LIBRARY} excel_extension)
  endif()

  if(${BUILD_SQLSMITH_EXTENSION})
    target_link_libraries(${LIBRARY} sqlsmith_extension)
  endif()

  if(${BUILD_INET_EXTENSION})
    target_link_libraries(${LIBRARY} inet_extension)
  endif()
endfunction()

function(link_threads LIBRARY)
  if (CMAKE_VERSION VERSION_LESS "3.1")
    target_link_libraries(${LIBRARY} pthread)

  else()
    target_link_libraries(${LIBRARY} Threads::Threads)
  endif()
endfunction()

function(build_loadable_extension_directory NAME OUTPUT_DIRECTORY PARAMETERS)
  #  skip building extensions on mingw because its weird
  if(WIN32 AND NOT MSVC)
    return()
  endif()

  set(TARGET_NAME ${NAME}_loadable_extension)
  # all parameters after output_directory
  set(FILES ${ARGV})
  # remove name
  list(REMOVE_AT FILES 0)
  # remove output_directory
  list(REMOVE_AT FILES 0)
  # remove parameters
  list(REMOVE_AT FILES 0)

  # parse parameters
  string(FIND "${PARAMETERS}" "-no-warnings" IGNORE_WARNINGS)


  add_library(${TARGET_NAME} SHARED ${FILES})
  # this disables the -Dsome_target_EXPORTS define being added by cmake which otherwise trips clang-tidy (yay)
  set_target_properties(${TARGET_NAME} PROPERTIES DEFINE_SYMBOL "")
  set_target_properties(${TARGET_NAME} PROPERTIES OUTPUT_NAME ${NAME})
  set_target_properties(${TARGET_NAME} PROPERTIES PREFIX "")
  if(${IGNORE_WARNINGS} GREATER_EQUAL 0)
    disable_target_warnings(${TARGET_NAME})
  endif()
  # loadable extension binaries can be built two ways:
  # 1. EXTENSION_STATIC_BUILD=1
  #    DuckDB is statically linked into each extension binary. This increases portability because in several situations
  #    DuckDB itself may have been loaded with RTLD_LOCAL. This is currently the main way we distribute the lodable
  #    extension binaries
  # 2. EXTENSION_STATIC_BUILD=0
  #    The DuckDB symbols required by the loadable extensions are left unresolved. This will reduce the size of the binaries
  #    and works well when running the DuckDB cli directly. For windows this uses delay loading. For MacOS and linux the
  #    dynamic loader will look up the missing symbols when the extension is dlopen-ed.
  if (EXTENSION_STATIC_BUILD)
    if ("${CMAKE_CXX_COMPILER_ID}" STREQUAL "GNU" OR "${CMAKE_CXX_COMPILER_ID}" STREQUAL "Clang")
      if (APPLE)
        set_target_properties(${TARGET_NAME} PROPERTIES CXX_VISIBILITY_PRESET hidden)
        # Note that on MacOS we need to use the -exported_symbol whitelist feature due to a lack of -exclude-libs flag in mac's ld variant
        set(WHITELIST "-Wl,-exported_symbol,_${NAME}_init -Wl,-exported_symbol,_${NAME}_version -Wl,-exported_symbol,_${NAME}_replacement_open_*")
        target_link_libraries(${TARGET_NAME} duckdb_static ${DUCKDB_EXTRA_LINK_FLAGS} -Wl,-dead_strip ${WHITELIST})
      else()
        # For GNU we rely on fvisibility=hidden to hide the extension symbols and use -exclude-libs to hide the duckdb symbols
        set_target_properties(${TARGET_NAME} PROPERTIES CXX_VISIBILITY_PRESET hidden)
        target_link_libraries(${TARGET_NAME} duckdb_static ${DUCKDB_EXTRA_LINK_FLAGS} -Wl,--gc-sections -Wl,--exclude-libs,ALL)
      endif()
    elseif (WIN32)
      target_link_libraries(${TARGET_NAME} duckdb_static ${DUCKDB_EXTRA_LINK_FLAGS})
<<<<<<< HEAD
    elseif("${CMAKE_CXX_COMPILER_ID}" MATCHES "Clang$")
      set_target_properties(${TARGET_NAME} PROPERTIES CXX_VISIBILITY_PRESET hidden)
      # Note that on MacOS we need to use the -exported_symbol whitelist feature due to a lack of -exclude-libs flag in mac's ld variant
      set(WHITELIST "-Wl,-exported_symbol,_${NAME}_init -Wl,-exported_symbol,_${NAME}_version -Wl,-exported_symbol,_${NAME}_replacement_open_*")
      target_link_libraries(${TARGET_NAME} duckdb_static ${DUCKDB_EXTRA_LINK_FLAGS} -Wl,-dead_strip ${WHITELIST})
=======
>>>>>>> b3f6a8f1
    else()
      error("EXTENSION static build is only intended for Linux and Windows on MVSC")
    endif()
  else()
    if (WIN32)
      target_link_libraries(${TARGET_NAME} duckdb ${DUCKDB_EXTRA_LINK_FLAGS})
    elseif("${CMAKE_CXX_COMPILER_ID}" MATCHES "Clang$")
      set_target_properties(${TARGET_NAME} PROPERTIES LINK_FLAGS "-undefined dynamic_lookup")
    endif()
  endif()


  target_compile_definitions(${TARGET_NAME} PUBLIC -DDUCKDB_BUILD_LOADABLE_EXTENSION)
  set_target_properties(${TARGET_NAME} PROPERTIES SUFFIX
          ".duckdb_extension")

  if(MSVC)
    if (NOT EXTENSION_STATIC_BUILD)
      target_link_libraries(${TARGET_NAME} delayimp)
    endif()
    set_target_properties(
            ${TARGET_NAME} PROPERTIES RUNTIME_OUTPUT_DIRECTORY_DEBUG
            "${CMAKE_BINARY_DIR}/${OUTPUT_DIRECTORY}")
    set_target_properties(
            ${TARGET_NAME} PROPERTIES RUNTIME_OUTPUT_DIRECTORY_RELEASE
            "${CMAKE_BINARY_DIR}/${OUTPUT_DIRECTORY}")
  endif()

  if(WIN32 AND NOT EXTENSION_STATIC_BUILD)
    set_target_properties(${TARGET_NAME}
            PROPERTIES LINK_FLAGS_DEBUG "/DELAYLOAD:duckdb.dll")
    set(CMAKE_EXE_LINKER_FLAGS_DEBUG
            "${CMAKE_EXE_LINKER_FLAGS_DEBUG}  /DELAYLOAD:duckdb.dll")
    set_target_properties(${TARGET_NAME}
            PROPERTIES LINK_FLAGS_RELEASE "/DELAYLOAD:duckdb.dll")
    set(CMAKE_EXE_LINKER_FLAGS_RELEASE
            "${CMAKE_EXE_LINKER_FLAGS_RELEASE}  /DELAYLOAD:duckdb.dll")
    # This is only strictly required in non-Visual-Studio builds like Ninja:
    target_link_libraries(${TARGET_NAME}
            delayimp)
endif()

endfunction()

function(build_loadable_extension NAME PARAMETERS)
  # all parameters after name
  set(FILES ${ARGV})
  list(REMOVE_AT FILES 0)
  list(REMOVE_AT FILES 0)

  build_loadable_extension_directory(${NAME} "extension/${NAME}" "${PARAMETERS}" ${FILES})
endfunction()

if(${EXPORT_DLL_SYMBOLS})
  # For Windows DLL export symbols
  add_definitions(-DDUCKDB_BUILD_LIBRARY)
endif()

if (BUILD_MAIN_DUCKDB_LIBRARY)
  add_subdirectory(src)
  add_subdirectory(tools)
endif()

add_subdirectory(extension)

if(NOT CLANG_TIDY)
  if(${BUILD_UNITTESTS})
    add_subdirectory(test)
    if(NOT WIN32
      AND NOT SUN
      AND ${BUILD_BENCHMARKS})
      add_subdirectory(benchmark)
    endif()
  endif()
  add_subdirectory(third_party)
endif()

if (CMAKE_VERSION VERSION_GREATER "3.0") # this does not work with 2.8
# Write the export set for build and install tree
install(EXPORT "${DUCKDB_EXPORT_SET}" DESTINATION "${INSTALL_CMAKE_DIR}")
export(EXPORT "${DUCKDB_EXPORT_SET}"
       FILE "${PROJECT_BINARY_DIR}/${DUCKDB_EXPORT_SET}.cmake")

# Only write the cmake package configuration if the templates exist
set(CMAKE_CONFIG_TEMPLATE "${CMAKE_SOURCE_DIR}/DuckDBConfig.cmake.in")
set(CMAKE_CONFIG_VERSION_TEMPLATE
    "${CMAKE_SOURCE_DIR}/DuckDBConfigVersion.cmake.in")
if(EXISTS ${CMAKE_CONFIG_TEMPLATE} AND EXISTS ${CMAKE_CONFIG_VERSION_TEMPLATE})

  # Configure cmake package config for the build tree
  set(CONF_INCLUDE_DIRS "${PROJECT_SOURCE_DIR}/src/include")
  configure_file(${CMAKE_CONFIG_TEMPLATE}
                 "${PROJECT_BINARY_DIR}/DuckDBConfig.cmake" @ONLY)

  # Configure cmake package config for the install tree
  file(RELATIVE_PATH REL_INCLUDE_DIR "${INSTALL_CMAKE_DIR}"
       "${INSTALL_INCLUDE_DIR}")
  set(CONF_INCLUDE_DIRS "\${DuckDB_CMAKE_DIR}/${REL_INCLUDE_DIR}")
  configure_file(
    ${CMAKE_CONFIG_TEMPLATE}
    "${PROJECT_BINARY_DIR}${CMAKE_FILES_DIRECTORY}/DuckDBConfig.cmake" @ONLY)

  # Configure cmake package version for build and install tree
  configure_file(${CMAKE_CONFIG_VERSION_TEMPLATE}
                 "${PROJECT_BINARY_DIR}/DuckDBConfigVersion.cmake" @ONLY)

  # Install the cmake package
  install(
    FILES "${PROJECT_BINARY_DIR}${CMAKE_FILES_DIRECTORY}/DuckDBConfig.cmake"
          "${PROJECT_BINARY_DIR}/DuckDBConfigVersion.cmake"
    DESTINATION "${INSTALL_CMAKE_DIR}")
endif()

endif()

# build out-of-tree extensions on demand
if(NOT "${EXTERNAL_EXTENSION_DIRECTORIES}" STREQUAL "")
  separate_arguments(EXTERNAL_EXTENSION_DIRECTORIES)

  foreach(EXTERNAL_EXTENSION_DIRECTORY IN LISTS EXTERNAL_EXTENSION_DIRECTORIES)

    # the build path seems to get ignored on windows in just the right way. no idea why.
    get_filename_component(EXTERNAL_EXTENSION_NAME ${EXTERNAL_EXTENSION_DIRECTORY} NAME)
    add_subdirectory(${EXTERNAL_EXTENSION_DIRECTORY} "extension/${EXTERNAL_EXTENSION_NAME}")
  endforeach()
endif()<|MERGE_RESOLUTION|>--- conflicted
+++ resolved
@@ -777,14 +777,6 @@
       endif()
     elseif (WIN32)
       target_link_libraries(${TARGET_NAME} duckdb_static ${DUCKDB_EXTRA_LINK_FLAGS})
-<<<<<<< HEAD
-    elseif("${CMAKE_CXX_COMPILER_ID}" MATCHES "Clang$")
-      set_target_properties(${TARGET_NAME} PROPERTIES CXX_VISIBILITY_PRESET hidden)
-      # Note that on MacOS we need to use the -exported_symbol whitelist feature due to a lack of -exclude-libs flag in mac's ld variant
-      set(WHITELIST "-Wl,-exported_symbol,_${NAME}_init -Wl,-exported_symbol,_${NAME}_version -Wl,-exported_symbol,_${NAME}_replacement_open_*")
-      target_link_libraries(${TARGET_NAME} duckdb_static ${DUCKDB_EXTRA_LINK_FLAGS} -Wl,-dead_strip ${WHITELIST})
-=======
->>>>>>> b3f6a8f1
     else()
       error("EXTENSION static build is only intended for Linux and Windows on MVSC")
     endif()
