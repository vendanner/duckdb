--- conflicted
+++ resolved
@@ -17,18 +17,10 @@
 public:
 	StarExpression();
 
-<<<<<<< HEAD
 public:
 	string ToString() const override;
-=======
-	ExpressionClass GetExpressionClass() override {
-		return ExpressionClass::STAR;
-	}
 
-	unique_ptr<Expression> Copy() const override;
->>>>>>> 5980014c
-
-	unique_ptr<ParsedExpression> Copy() override;
+	unique_ptr<ParsedExpression> Copy() const override;
 
 	static unique_ptr<ParsedExpression> Deserialize(ExpressionType type, Deserializer &source);
 };
