//===----------------------------------------------------------------------===//
//
//                         DuckDB
//
// storage/data_table.hpp
//
// Author: Mark Raasveldt
//
//===----------------------------------------------------------------------===//

#pragma once

#include <atomic>
#include <mutex>
#include <vector>

#include "common/types/data_chunk.hpp"
#include "common/types/statistics.hpp"

#include "storage/storage_chunk.hpp"

namespace duckdb {
class ColumnDefinition;
class StorageManager;
class TableCatalogEntry;
class Transaction;

struct ScanStructure {
	StorageChunk *chunk;
	size_t offset;
};

//! DataTable represents a physical table on disk
class DataTable {
  public:
	DataTable(StorageManager &storage, TableCatalogEntry &table);

	void InitializeScan(ScanStructure &structure);
	//! Scans up to STANDARD_VECTOR_SIZE elements from the table starting
	// from offset and store them in result. Offset is incremented with how many
	// elements were returned.
<<<<<<< HEAD
	void Scan(Transaction &transaction, DataChunk &result, const std::vector<size_t>& column_ids, ScanStructure &structure);
=======
	void Scan(Transaction &transaction, DataChunk &result,
	          const std::vector<size_t> &column_ids, size_t &offset);
>>>>>>> fdf0b2f2
	//! Append a DataChunk to the table. Throws an exception if the columns
	// don't match the tables' columns.
	void Append(Transaction &transaction, DataChunk &chunk);

	//! Get statistics of the specified column
<<<<<<< HEAD
	Statistics& GetStatistics(size_t oid) {
		return statistics[oid];
	}
=======
	Statistics GetStatistics(size_t oid) { return columns[oid]->stats; }
>>>>>>> fdf0b2f2

	std::vector<TypeId> GetTypes(const std::vector<size_t> &column_ids);

  private:
	//! The amount of entries in the table
	size_t count;
	//! A reference to the base storage manager
	StorageManager &storage;
	//! The stored data of the table
	std::unique_ptr<StorageChunk> chunk_list;
	//! A reference to the last entry in the chunk list
	StorageChunk *tail_chunk;
	//! The statistics of each of the columns
	std::unique_ptr<Statistics[]> statistics;
	//! Locks used for updating the statistics
	std::unique_ptr<std::mutex[]> statistics_locks;
	//! A reference to the catalog table entry
	TableCatalogEntry &table;
};
} // namespace duckdb<|MERGE_RESOLUTION|>--- conflicted
+++ resolved
@@ -39,24 +39,15 @@
 	//! Scans up to STANDARD_VECTOR_SIZE elements from the table starting
 	// from offset and store them in result. Offset is incremented with how many
 	// elements were returned.
-<<<<<<< HEAD
 	void Scan(Transaction &transaction, DataChunk &result, const std::vector<size_t>& column_ids, ScanStructure &structure);
-=======
-	void Scan(Transaction &transaction, DataChunk &result,
-	          const std::vector<size_t> &column_ids, size_t &offset);
->>>>>>> fdf0b2f2
 	//! Append a DataChunk to the table. Throws an exception if the columns
 	// don't match the tables' columns.
 	void Append(Transaction &transaction, DataChunk &chunk);
 
 	//! Get statistics of the specified column
-<<<<<<< HEAD
 	Statistics& GetStatistics(size_t oid) {
 		return statistics[oid];
 	}
-=======
-	Statistics GetStatistics(size_t oid) { return columns[oid]->stats; }
->>>>>>> fdf0b2f2
 
 	std::vector<TypeId> GetTypes(const std::vector<size_t> &column_ids);
 
