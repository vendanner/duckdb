//===----------------------------------------------------------------------===//
//                         DuckDB
//
// common/vector_operations/vector_operations.hpp
//
//
//===----------------------------------------------------------------------===//

#pragma once

#include "common/types/vector.hpp"

#include <functional>

namespace duckdb {

// VectorOperations contains a set of operations that operate on sets of
// vectors. In general, the operators must all have the same type, otherwise an
// exception is thrown. Note that the functions underneath use restrict
// pointers, hence the data that the vectors point to (and hence the vector
// themselves) should not be equal! For example, if you call the function Add(A,
// B, A) then ASSERT_RESTRICT will be triggered. Instead call AddInPlace(A, B)
// or Add(A, B, C)
struct VectorOperations {
	//===--------------------------------------------------------------------===//
	// Numeric Binary Operators
	//===--------------------------------------------------------------------===//
	//! result = A + B
	static void Add(Vector &A, Vector &B, Vector &result);
	//! result = A - B
	static void Subtract(Vector &A, Vector &B, Vector &result);
	//! result = A * B
	static void Multiply(Vector &A, Vector &B, Vector &result);
	//! result = A / B
	static void Divide(Vector &A, Vector &B, Vector &result);
	//! result = A % B
	static void Modulo(Vector &A, Vector &B, Vector &result);

	//===--------------------------------------------------------------------===//
	// In-Place Operators
	//===--------------------------------------------------------------------===//
	//! A += B
	static void AddInPlace(Vector &A, Vector &B);
	//! A += B
	static void AddInPlace(Vector &A, int64_t B);

	//! A %= B
	static void ModuloInPlace(Vector &A, Vector &B);
	//! A %= B
	static void ModuloInPlace(Vector &A, int64_t B);

	//===--------------------------------------------------------------------===//
	// Numeric Functions
	//===--------------------------------------------------------------------===//
	//! result = ABS(A)
	static void Abs(Vector &A, Vector &result);
	static void Round(Vector &A, Vector &B, Vector &result);

	//===--------------------------------------------------------------------===//
	// Bitwise Operators
	//===--------------------------------------------------------------------===//
	//! result = A ^ B
	static void BitwiseXOR(Vector &A, Vector &B, Vector &result);
	//! result = A & B
	static void BitwiseAND(Vector &A, Vector &B, Vector &result);
	//! result = A | B
	static void BitwiseOR(Vector &A, Vector &B, Vector &result);
	//! result = A << B
	static void BitwiseShiftLeft(Vector &A, Vector &B, Vector &result);
	//! result = A >> B
	static void BitwiseShiftRight(Vector &A, Vector &B, Vector &result);

	//===--------------------------------------------------------------------===//
	// In-Place Bitwise Operators
	//===--------------------------------------------------------------------===//
	//! A ^= B
	static void BitwiseXORInPlace(Vector &A, Vector &B);

	//===--------------------------------------------------------------------===//
	// NULL Operators
	//===--------------------------------------------------------------------===//
	//! result = IS NOT NULL(A)
	static void IsNotNull(Vector &A, Vector &result);
	//! result = IS NULL (A)
	static void IsNull(Vector &A, Vector &result);

	//===--------------------------------------------------------------------===//
	// Boolean Operations
	//===--------------------------------------------------------------------===//
	// result = A && B
	static void And(Vector &A, Vector &B, Vector &result);
	// result = A || B
	static void Or(Vector &A, Vector &B, Vector &result);
	// result = NOT(A)
	static void Not(Vector &A, Vector &result);

	//===--------------------------------------------------------------------===//
	// Comparison Operations
	//===--------------------------------------------------------------------===//
	// result = A == B
	static void Equals(Vector &A, Vector &B, Vector &result);
	// result = A != B
	static void NotEquals(Vector &A, Vector &B, Vector &result);
	// result = A > B
	static void GreaterThan(Vector &A, Vector &B, Vector &result);
	// result = A >= B
	static void GreaterThanEquals(Vector &A, Vector &B, Vector &result);
	// result = A < B
	static void LessThan(Vector &A, Vector &B, Vector &result);
	// result = A <= B
	static void LessThanEquals(Vector &A, Vector &B, Vector &result);

	//===--------------------------------------------------------------------===//
	// String Operations
	//===--------------------------------------------------------------------===//
	// result = A LIKE B
	static void Like(Vector &A, Vector &B, Vector &result);
	// result = A NOT LIKE B
	static void NotLike(Vector &A, Vector &B, Vector &result);

	//===--------------------------------------------------------------------===//
	// Aggregates
	//===--------------------------------------------------------------------===//
	// SUM(A)
	static Value Sum(Vector &A);
	// COUNT(A)
	static Value Count(Vector &A);
	// MAX(A)
	static Value Max(Vector &A);
	// MIN(A)
	static Value Min(Vector &A);
	// Returns whether or not a vector has a NULL value
	static bool HasNull(Vector &A);
	// Maximum string length of the vector, only works on string vectors!
	static Value MaximumStringLength(Vector &A);
	// Check if any value is true in a bool vector
	static bool AnyTrue(Vector &A);
	// Check if all values are true in a bool vector
	static bool AllTrue(Vector &A);

	//! CASE expressions, ternary op
	//! result = check ? A : B
	static void Case(Vector &check, Vector &A, Vector &B, Vector &result);

	// Returns true if the vector contains an instance of Value
	static bool Contains(Vector &vector, Value &value);
	//===--------------------------------------------------------------------===//
	// Scatter methods
	//===--------------------------------------------------------------------===//
	struct Scatter {
		// dest[i] = source.data[i]
		static void Set(Vector &source, Vector &dest);
		// dest[i] += source.data[i]
		static void Add(Vector &source, Vector &dest);
		// dest[i] = max(dest[i], source.data[i])
		static void Max(Vector &source, Vector &dest);
		// dest[i] = min(dest[i], source.data[i])
		static void Min(Vector &source, Vector &dest);
		//! dest[i] = dest[i] + 1
		//! For this operation the destination type does not need to match source.type
		//! Instead, this can **only** be used when the destination type is TypeId::BIGINT
		static void AddOne(Vector &source, Vector &dest);
		//! dest[i] = dest[i]
		static void SetFirst(Vector &source, Vector &dest);
		// dest[i] = dest[i] + source
		static void Add(int64_t source, void **dest, count_t length);
	};
	// make sure dest.count is set for gather methods!
	struct Gather {
		//! dest.data[i] = ptr[i]. If set_null is true, NullValue<T> is checked for and converted to the nullmask in
		//! dest. If set_null is false, NullValue<T> is ignored.
		static void Set(Vector &source, Vector &dest, bool set_null = true);
	};

	//===--------------------------------------------------------------------===//
	// Sort functions
	//===--------------------------------------------------------------------===//
	// Sort the vector, setting the given selection vector to a sorted state.
	static void Sort(Vector &vector, sel_t result[]);
	// Sort the vector, setting the given selection vector to a sorted state
	// while ignoring NULL values.
	static void Sort(Vector &vector, sel_t *result_vector, count_t count, sel_t result[]);
	//===--------------------------------------------------------------------===//
	// Hash functions
	//===--------------------------------------------------------------------===//
	// result = HASH(A)
	static void Hash(Vector &A, Vector &result);
	// A ^= HASH(B)
	static void CombineHash(Vector &hashes, Vector &B);

	//===--------------------------------------------------------------------===//
	// Generate functions
	//===--------------------------------------------------------------------===//
	static void GenerateSequence(Vector &result, int64_t start = 0, int64_t increment = 1);
	//===--------------------------------------------------------------------===//
	// Helpers
	//===--------------------------------------------------------------------===//
	// Cast the data from the source type to the target type
	static void Cast(Vector &source, Vector &result, SQLType source_type, SQLType target_type);
	// Cast the data from the source type to the target type
	static void Cast(Vector &source, Vector &result);
	// Copy the data of <source> to the target location
	static void Copy(Vector &source, void *target, index_t offset = 0, count_t element_count = 0);
	// Copy the data of <source> to the target vector
	static void Copy(Vector &source, Vector &target, index_t offset = 0);
	// Copy the data of <source> to the target location, setting null values to
	// NullValue<T>. Used to store data without separate NULL mask.
	static void CopyToStorage(Vector &source, void *target, index_t offset = 0, count_t element_count = 0);
	// Appends the data of <source> to the target vector, setting the nullmask
	// for any NullValue<T> of source. Used to go back from storage to a
	// nullmask.
	static void AppendFromStorage(Vector &source, Vector &target);

	// Set all elements of the vector to the given constant value
	static void Set(Vector &result, Value value);
	//===--------------------------------------------------------------------===//
	// Exec
	//===--------------------------------------------------------------------===//
	template <class T> static void Exec(sel_t *sel_vector, count_t count, T &&fun, index_t offset = 0) {
		index_t i = offset;
		if (sel_vector) {
			//#pragma GCC ivdep
			for (; i < count; i++) {
				fun(sel_vector[i], i);
			}
		} else {
			//#pragma GCC ivdep
			for (; i < count; i++) {
				fun(i, i);
			}
		}
	}
	//! Exec over the set of indexes, calls the callback function with (i) =
	//! index, dependent on selection vector and (k) = count
	template <class T> static void Exec(const Vector &vector, T &&fun, index_t offset = 0, count_t count = 0) {
		if (count == 0) {
			count = vector.count;
		} else {
			count += offset;
		}
		Exec(vector.sel_vector, count, fun, offset);
	}

	//! Exec over a specific type. Note that it is up to the caller to verify
	//! that the vector passed in has the correct type for the iteration! This
	//! is equivalent to calling ::Exec() and performing data[i] for
	//! every entry
	template <typename T, class FUNC>
	static void ExecType(Vector &vector, FUNC &&fun, index_t offset = 0, count_t limit = 0) {
		auto data = (T *)vector.data;
<<<<<<< HEAD
		VectorOperations::Exec(
		    vector, [&](size_t i, size_t k) { fun(data[i], i, k); }, offset, limit);
=======
		VectorOperations::Exec(vector, [&](index_t i, index_t k) { fun(data[i], i, k); }, offset, limit);
>>>>>>> fa386fb2
	}
	template <class FUNC> static void BinaryExec(Vector &a, Vector &b, Vector &result, FUNC &&fun) {
		// it might be the case that not everything has a selection vector
		// as constants do not need a selection vector
		// check if we are using a selection vector
		if (!a.IsConstant()) {
			result.sel_vector = a.sel_vector;
			result.count = a.count;
		} else if (!b.IsConstant()) {
			result.sel_vector = b.sel_vector;
			result.count = b.count;
		} else {
			result.sel_vector = nullptr;
			result.count = 1;
		}

		// now check for constants
		// we handle constants by multiplying the index access by 0 to avoid 2^3
		// branches in the code
		index_t a_mul = a.IsConstant() ? 0 : 1;
		index_t b_mul = b.IsConstant() ? 0 : 1;

		assert(a.IsConstant() || a.count == result.count);
		assert(b.IsConstant() || b.count == result.count);

		VectorOperations::Exec(result, [&](index_t i, index_t k) { fun(a_mul * i, b_mul * i, i); });
	}
	template <class FUNC> static void TernaryExec(Vector &a, Vector &b, Vector &c, Vector &result, FUNC &&fun) {
		// it might be the case that not everything has a selection vector
		// as constants do not need a selection vector
		// check if we are using a selection vector
		if (!a.IsConstant()) {
			result.sel_vector = a.sel_vector;
			result.count = a.count;
		} else if (!b.IsConstant()) {
			result.sel_vector = b.sel_vector;
			result.count = b.count;
		} else if (!c.IsConstant()) {
			result.sel_vector = c.sel_vector;
			result.count = c.count;
		} else {
			result.sel_vector = nullptr;
			result.count = 1;
		}

		// now check for constants
		// we handle constants by multiplying the index access by 0 to avoid 2^3
		// branches in the code
		index_t a_mul = a.IsConstant() ? 0 : 1;
		index_t b_mul = b.IsConstant() ? 0 : 1;
		index_t c_mul = c.IsConstant() ? 0 : 1;

		assert(a.IsConstant() || a.count == result.count);
		assert(b.IsConstant() || b.count == result.count);
		assert(c.IsConstant() || c.count == result.count);

		VectorOperations::Exec(result, [&](index_t i, index_t k) { fun(a_mul * i, b_mul * i, c_mul * i, i); });
	}
};
} // namespace duckdb<|MERGE_RESOLUTION|>--- conflicted
+++ resolved
@@ -248,12 +248,8 @@
 	template <typename T, class FUNC>
 	static void ExecType(Vector &vector, FUNC &&fun, index_t offset = 0, count_t limit = 0) {
 		auto data = (T *)vector.data;
-<<<<<<< HEAD
 		VectorOperations::Exec(
-		    vector, [&](size_t i, size_t k) { fun(data[i], i, k); }, offset, limit);
-=======
-		VectorOperations::Exec(vector, [&](index_t i, index_t k) { fun(data[i], i, k); }, offset, limit);
->>>>>>> fa386fb2
+		    vector, [&](index_t i, index_t k) { fun(data[i], i, k); }, offset, limit);
 	}
 	template <class FUNC> static void BinaryExec(Vector &a, Vector &b, Vector &result, FUNC &&fun) {
 		// it might be the case that not everything has a selection vector
