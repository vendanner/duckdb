--- conflicted
+++ resolved
@@ -76,24 +76,15 @@
 	atomic<uint32_t> queue_insertions;
 };
 
-<<<<<<< HEAD
-=======
 struct TemporaryFileInformation {
 	string path;
 	idx_t size;
 };
 
->>>>>>> d131a06c
 //! The BufferManager is in charge of handling memory management for a singke database. It cooperatively shares a
 //! BufferPool with other BufferManagers, belonging to different databases. It hands out memory buffers that can
 //! be used by the database internally, and offers configuration options specific to a database, which need not be
 //! shared by the BufferPool, including whether to support swapping temp buffers to disk, and where to swap them to.
-<<<<<<< HEAD
-//
-//! BlockIds are NOT unique within the context of a BufferManager. A buffer manager
-//! can be shared by many BlockManagers.
-=======
->>>>>>> d131a06c
 class BufferManager {
 	friend class BufferHandle;
 	friend class BlockHandle;
@@ -169,11 +160,8 @@
 	void SetLimit(idx_t limit = (idx_t)-1) {
 		buffer_pool.SetLimit(limit, InMemoryWarning());
 	}
-<<<<<<< HEAD
-=======
 	//! Returns a list of all temporary files
 	vector<TemporaryFileInformation> GetTemporaryFiles();
->>>>>>> d131a06c
 
 private:
 	//! Register an in-memory buffer of arbitrary size, as long as it is >= BLOCK_SIZE. can_destroy signifies whether or
