//===----------------------------------------------------------------------===//
//                         DuckDB
//
// duckdb/execution/index/art/node.hpp
//
//
//===----------------------------------------------------------------------===//

#pragma once

#include "duckdb/execution/index/art/art_key.hpp"
#include "duckdb/common/common.hpp"
#include "duckdb/storage/meta_block_writer.hpp"
#include "duckdb/storage/meta_block_reader.hpp"
#include "duckdb/storage/index.hpp"
#include "duckdb/execution/index/art/prefix.hpp"

namespace duckdb {
<<<<<<< HEAD
enum class NodeType : uint8_t { NLeaf = 0, N4 = 1, N16 = 2, N48 = 3, N256 = 4 };
=======
enum class NodeType : uint8_t { N4 = 0, N16 = 1, N48 = 2, N256 = 3, NLeaf = 4 };

>>>>>>> 6896b15c
class ART;
class Node;
class SwizzleablePointer;

struct InternalType {
	explicit InternalType(Node *n);
	void Set(uint8_t *key_p, uint16_t key_size_p, SwizzleablePointer *children_p, uint16_t children_size_p);
	uint8_t *key;
	uint16_t key_size;
	SwizzleablePointer *children;
	uint16_t children_size;
};

class Node {
public:
	static const uint8_t EMPTY_MARKER = 48;

public:
	explicit Node(NodeType type);

	virtual ~Node() {
	}
	//! number of non-null children
	uint16_t count;
	//! node type
	NodeType type;
	//! compressed path (prefix)
	Prefix prefix;

	//! Get the position of a child corresponding exactly to the specific byte, returns DConstants::INVALID_INDEX if not
	//! exists
	virtual idx_t GetChildPos(uint8_t k) {
		return DConstants::INVALID_INDEX;
	}
	//! Get the position of the first child that is greater or equal to the specific byte, or DConstants::INVALID_INDEX
	//! if there are no children matching the criteria
	virtual idx_t GetChildGreaterEqual(uint8_t k, bool &equal) {
		throw InternalException("Unimplemented GetChildGreaterEqual for ARTNode");
	}
	//! Get the position of the biggest element in node
	virtual idx_t GetMin();

	//! Serialize this Node
	BlockPointer Serialize(ART &art, duckdb::MetaBlockWriter &writer);

	static Node *Deserialize(ART &art, idx_t block_id, idx_t offset);

	//! Get the next position in the node, or DConstants::INVALID_INDEX if there is no next position. if pos ==
	//! DConstants::INVALID_INDEX, then the first valid position in the node will be returned.
	virtual idx_t GetNextPos(idx_t pos) {
		return DConstants::INVALID_INDEX;
	}
	//! Get the child at the specified position in the node. pos should be between [0, count). Throws an assertion if
	//! the element is not found.
	virtual Node *GetChild(ART &art, idx_t pos);

	//! Replaces the pointer
	virtual void ReplaceChildPointer(idx_t pos, Node *node);

<<<<<<< HEAD
	//! Compare the key with the prefix of the node, return the number matching bytes
	static uint32_t PrefixMismatch(Node *node, Key &key, uint64_t depth);
	//! Insert a new child node at key_byte into the Node
	static void InsertChildNode(Node *&node, uint8_t key_byte, Node *new_child);
	//! Erase entry from node
	static void Erase(Node *&node, idx_t pos, ART &art);

	//! Resolve the prefixes of two nodes and then merge r_node into l_node
	static void ResolvePrefixesAndMerge(ART &l_art, ART &r_art, Node *&l_node, Node *&r_node, idx_t depth,
	                                    Node *&l_node_parent, idx_t l_node_pos, Node *&r_node_parent, idx_t r_node_pos);
	//! Merge r_node into l_node, they have matching prefixes
	static void Merge(ART &l_art, ART &r_art, Node *&l_node, Node *&r_node, idx_t depth, Node *&l_node_parent,
	                  idx_t l_node_pos, Node *&r_node_parent, idx_t r_node_pos);

	//! Merge Node with Node16 or Node4
	template <class R_NODE_TYPE>
	static void MergeNodeWithNode16OrNode4(ART &l_art, ART &r_art, Node *&l_node, Node *&r_node, idx_t depth,
	                                       Node *&l_node_parent, idx_t l_node_pos);
	//! Merge Node with Node48
	static void MergeNodeWithNode48(ART &l_art, ART &r_art, Node *&l_node, Node *&r_node, idx_t depth,
	                                Node *&l_node_parent, idx_t l_node_pos);
	//! Merge Node with Node256
	static void MergeNodeWithNode256(ART &l_art, ART &r_art, Node *&l_node, Node *&r_node, idx_t depth,
	                                 Node *&l_node_parent, idx_t l_node_pos);
	//! Merge a specific byte of two nodes and its possible children
	static void MergeByte(ART &l_art, ART &r_art, Node *&l_node, Node *&r_node, idx_t depth, idx_t &l_child_pos,
	                      idx_t &r_pos, uint8_t &key_byte, Node *&l_node_parent, idx_t l_node_pos);

protected:
	//! Copies the prefix from the source to the destination node
	static void CopyPrefix(Node *src, Node *dst);

=======
	//! Insert leaf into inner node
	static void InsertLeaf(Node *&node, uint8_t key, Node *new_node);
	//! Erase entry from node
	static void Erase(Node *&node, idx_t pos, ART &art);

>>>>>>> 6896b15c
private:
	//! Serialize Internal Nodes
	BlockPointer SerializeInternal(ART &art, duckdb::MetaBlockWriter &writer, InternalType &internal_type);
	//! Deserialize Internal Nodes
	void DeserializeInternal(duckdb::MetaBlockReader &reader);
};

} // namespace duckdb<|MERGE_RESOLUTION|>--- conflicted
+++ resolved
@@ -16,12 +16,7 @@
 #include "duckdb/execution/index/art/prefix.hpp"
 
 namespace duckdb {
-<<<<<<< HEAD
 enum class NodeType : uint8_t { NLeaf = 0, N4 = 1, N16 = 2, N48 = 3, N256 = 4 };
-=======
-enum class NodeType : uint8_t { N4 = 0, N16 = 1, N48 = 2, N256 = 3, NLeaf = 4 };
-
->>>>>>> 6896b15c
 class ART;
 class Node;
 class SwizzleablePointer;
@@ -81,9 +76,6 @@
 	//! Replaces the pointer
 	virtual void ReplaceChildPointer(idx_t pos, Node *node);
 
-<<<<<<< HEAD
-	//! Compare the key with the prefix of the node, return the number matching bytes
-	static uint32_t PrefixMismatch(Node *node, Key &key, uint64_t depth);
 	//! Insert a new child node at key_byte into the Node
 	static void InsertChildNode(Node *&node, uint8_t key_byte, Node *new_child);
 	//! Erase entry from node
@@ -110,17 +102,6 @@
 	static void MergeByte(ART &l_art, ART &r_art, Node *&l_node, Node *&r_node, idx_t depth, idx_t &l_child_pos,
 	                      idx_t &r_pos, uint8_t &key_byte, Node *&l_node_parent, idx_t l_node_pos);
 
-protected:
-	//! Copies the prefix from the source to the destination node
-	static void CopyPrefix(Node *src, Node *dst);
-
-=======
-	//! Insert leaf into inner node
-	static void InsertLeaf(Node *&node, uint8_t key, Node *new_node);
-	//! Erase entry from node
-	static void Erase(Node *&node, idx_t pos, ART &art);
-
->>>>>>> 6896b15c
 private:
 	//! Serialize Internal Nodes
 	BlockPointer SerializeInternal(ART &art, duckdb::MetaBlockWriter &writer, InternalType &internal_type);
