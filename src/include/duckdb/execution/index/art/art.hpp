//===----------------------------------------------------------------------===//
//                         DuckDB
//
// duckdb/execution/index/art/art.hpp
//
//
//===----------------------------------------------------------------------===//

#pragma once

#include "duckdb/common/common.hpp"
#include "duckdb/common/types/data_chunk.hpp"
#include "duckdb/common/types/vector.hpp"
#include "duckdb/execution/index/art/art_key.hpp"
#include "duckdb/execution/index/art/iterator.hpp"
#include "duckdb/execution/index/art/leaf.hpp"
#include "duckdb/execution/index/art/fixed_size_allocator.hpp"
#include "duckdb/execution/index/art/art_node.hpp"
#include "duckdb/execution/index/art/node16.hpp"
#include "duckdb/execution/index/art/node256.hpp"
#include "duckdb/execution/index/art/node4.hpp"
#include "duckdb/execution/index/art/node48.hpp"
#include "duckdb/parser/parsed_expression.hpp"
#include "duckdb/storage/data_table.hpp"
#include "duckdb/storage/index.hpp"
#include "duckdb/storage/meta_block_writer.hpp"

namespace duckdb {

// classes
enum class VerifyExistenceType : uint8_t {
	APPEND = 0,    // appends to a table
	APPEND_FK = 1, // appends to a table that has a foreign key
	DELETE_FK = 2  // delete from a table that has a foreign key
};
class ConflictManager;
<<<<<<< HEAD

// structs
struct ARTIndexScanState : public IndexScanState {

	//! Scan predicates (single predicate scan or range scan)
	Value values[2];
	//! Expressions of the scan predicates
	ExpressionType expressions[2];
	bool checked = false;
	//! All scanned row IDs
	vector<row_t> result_ids;
	//! To iterate the leaves and scan their row IDs
	Iterator iterator;
};
=======
struct ARTIndexScanState;
>>>>>>> 4be6bdb5

class ART : public Index {
public:
	//! Constructs an ART
	ART(const vector<column_t> &column_ids, TableIOManager &table_io_manager,
	    const vector<unique_ptr<Expression>> &unbound_expressions, IndexConstraintType constraint_type,
	    AttachedDatabase &db, bool track_memory, idx_t block_id = DConstants::INVALID_INDEX,
	    idx_t block_offset = DConstants::INVALID_INDEX);
	~ART() override;

	//! Root of the tree
	ARTNode tree;

	//! Fixed-size allocators for each node type
	unique_ptr<FixedSizeAllocator> prefix_segments;
	unique_ptr<FixedSizeAllocator> leaf_segments;
	unique_ptr<FixedSizeAllocator> leaves;
	unique_ptr<FixedSizeAllocator> n4_nodes;
	unique_ptr<FixedSizeAllocator> n16_nodes;
	unique_ptr<FixedSizeAllocator> n48_nodes;
	unique_ptr<FixedSizeAllocator> n256_nodes;

public:
	//! Initialize a single predicate scan on the index with the given expression and column IDs
	unique_ptr<IndexScanState> InitializeScanSinglePredicate(const Transaction &transaction, const Value &value,
	                                                         ExpressionType expression_type) override;
	//! Initialize a two predicate scan on the index with the given expression and column IDs
	unique_ptr<IndexScanState> InitializeScanTwoPredicates(Transaction &transaction, const Value &low_value,
	                                                       ExpressionType low_expression_type, const Value &high_value,
	                                                       ExpressionType high_expression_type) override;
	//! Performs a lookup on the index, fetching up to max_count result IDs. Returns true if all row IDs were fetched,
	//! and false otherwise
	bool Scan(Transaction &transaction, DataTable &table, IndexScanState &state, idx_t max_count,
	          vector<row_t> &result_ids) override;

	//! Called when data is appended to the index. The lock obtained from InitializeLock must be held
	PreservedError Append(IndexLock &lock, DataChunk &entries, Vector &row_identifiers) override;
	//! Verify that data can be appended to the index without a constraint violation
	void VerifyAppend(DataChunk &chunk) override;
	//! Verify that data can be appended to the index without a constraint violation using the conflict manager
	void VerifyAppend(DataChunk &chunk, ConflictManager &conflict_manager) override;
	//! Delete a chunk of entries from the index. The lock obtained from InitializeLock must be held
	void Delete(IndexLock &lock, DataChunk &entries, Vector &row_identifiers) override;
	//! Insert a chunk of entries into the index
	PreservedError Insert(IndexLock &lock, DataChunk &data, Vector &row_ids) override;

	//! Construct an ART from a vector of sorted keys
	bool ConstructFromSorted(idx_t count, vector<Key> &keys, Vector &row_identifiers);

	//! Search equal values and fetches the row IDs
	bool SearchEqual(Key &key, idx_t max_count, vector<row_t> &result_ids);
	//! Search equal values used for joins that do not need to fetch data
	void SearchEqualJoinNoFetch(Key &key, idx_t &result_size);

	//! Serializes the index and returns the pair of block_id offset positions
	BlockPointer Serialize(MetaBlockWriter &writer) override;

	//! Merge another index into this index. The lock obtained from InitializeLock must be held, and the other
	//! index must also be locked during the merge
	bool MergeIndexes(IndexLock &state, Index *other_index) override;

	//! Traverses an ART and vacuums the qualifying nodes
	void Vacuum();

	//! Generate ART keys for an input chunk
	static void GenerateKeys(ArenaAllocator &allocator, DataChunk &input, vector<Key> &keys);

	//! Generate a string containing all the expressions and their respective values that violate a constraint
	string GenerateErrorKeyName(DataChunk &input, idx_t row);
	//! Generate the matching error message for a constraint violation
	string GenerateConstraintErrorMessage(VerifyExistenceType verify_type, const string &key_name);
	//! Performs constraint checking for a chunk of input data
	void CheckConstraintsForChunk(DataChunk &input, ConflictManager &conflict_manager) override;

	//! Returns the string representation of an ART
	string ToString() override;

private:
	//! Insert a row ID into a leaf
	bool InsertToLeaf(Leaf &leaf, const row_t &row_id);
	//! Insert a key into the tree
	bool Insert(ARTNode &node, const Key &key, idx_t depth, const row_t &row_id);
	//! Erase a key from the tree (if a leaf has more than one value) or erase the leaf itself
	void Erase(ARTNode &node, const Key &key, idx_t depth, const row_t &row_id);
	//! Find the node with a matching key, or return nullptr if not found
	Leaf *Lookup(ARTNode node, const Key &key, idx_t depth);
	//! Returns all row IDs belonging to a key greater (or equal) than the search key
	bool SearchGreater(ARTIndexScanState *state, Key &key, bool inclusive, idx_t max_count, vector<row_t> &result_ids);
	//! Returns all row IDs belonging to a key less (or equal) than the upper_bound
	bool SearchLess(ARTIndexScanState *state, Key &upper_bound, bool inclusive, idx_t max_count,
	                vector<row_t> &result_ids);
	//! Returns all row IDs belonging to a key within the range of lower_bound and upper_bound
	bool SearchCloseRange(ARTIndexScanState *state, Key &lower_bound, Key &upper_bound, bool left_inclusive,
	                      bool right_inclusive, idx_t max_count, vector<row_t> &result_ids);

	//! Initializes a merge operation by returning a set containing the buffer count of each fixed-size allocator
	vector<idx_t> InitializeMerge(vector<FixedSizeAllocator *> &allocators);
	//! Returns a vector containing pointers to all fixed-size allocators
	vector<FixedSizeAllocator *> GetAllocators() const;

	//! Initializes a vacuum operation by calling the initialize operation of the respective
	//! node allocator, and returns a vector containing either true, if the allocator at
	//! the respective position qualifies, or false, if not
	vector<bool> InitializeVacuum(vector<FixedSizeAllocator *> &allocators);
	//! Finalizes a vacuum operation by calling the finalize operation of all qualifying
	//! fixed size allocators
	void FinalizeVacuum(vector<FixedSizeAllocator *> &allocators, vector<bool> &vacuum_nodes);
};

} // namespace duckdb<|MERGE_RESOLUTION|>--- conflicted
+++ resolved
@@ -34,24 +34,9 @@
 	DELETE_FK = 2  // delete from a table that has a foreign key
 };
 class ConflictManager;
-<<<<<<< HEAD
 
 // structs
-struct ARTIndexScanState : public IndexScanState {
-
-	//! Scan predicates (single predicate scan or range scan)
-	Value values[2];
-	//! Expressions of the scan predicates
-	ExpressionType expressions[2];
-	bool checked = false;
-	//! All scanned row IDs
-	vector<row_t> result_ids;
-	//! To iterate the leaves and scan their row IDs
-	Iterator iterator;
-};
-=======
 struct ARTIndexScanState;
->>>>>>> 4be6bdb5
 
 class ART : public Index {
 public:
