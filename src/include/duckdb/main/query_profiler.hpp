//===----------------------------------------------------------------------===//
//                         DuckDB
//
// duckdb/main/query_profiler.hpp
//
//
//===----------------------------------------------------------------------===//

#pragma once

#include "duckdb/common/common.hpp"
#include "duckdb/common/enums/profiler_format.hpp"
#include "duckdb/common/profiler.hpp"
#include "duckdb/common/string_util.hpp"
#include "duckdb/common/types/data_chunk.hpp"
#include "duckdb/common/unordered_map.hpp"
#include "duckdb/common/winapi.hpp"
#include "duckdb/execution/physical_operator.hpp"
#include "duckdb/execution/expression_executor_state.hpp"
#include <stack>
#include "duckdb/common/pair.hpp"
#include "duckdb/common/deque.hpp"

namespace duckdb {
class ExpressionExecutor;
class PhysicalOperator;
class SQLStatement;

//! The ExpressionInfo keeps information related to an expression
struct ExpressionInfo {
	explicit ExpressionInfo() : hasfunction(false) {
	}
	// A vector of children
	vector<unique_ptr<ExpressionInfo>> children;
	// Extract ExpressionInformation from a given expression state
	void ExtractExpressionsRecursive(unique_ptr<ExpressionState> &state);
	//! Whether or not expression has function
	bool hasfunction;
	//! The function Name
	string function_name;
	//! The function time
	uint64_t function_time;
	//! Count the number of ALL tuples
	uint64_t tuples_count = 0;
	//! Count the number of tuples sampled
	uint64_t sample_tuples_count = 0;
};

//! The ExpressionRootInfo keeps information related to the root of an expression tree
struct ExpressionRootInfo {
	ExpressionRootInfo(ExpressionExecutorState &executor, string name);
	//! Count the number of time the executor called
	uint64_t total_count = 0;
	//! Count the number of time the executor called since last sampling
	uint64_t current_count = 0;
	//! Count the number of samples
	uint64_t sample_count = 0;
	//! Count the number of tuples in all samples
	uint64_t sample_tuples_count = 0;
	//! Count the number of tuples processed by this executor
	uint64_t tuples_count = 0;
	//! A vector which contain the pointer to root of each expression tree
	unique_ptr<ExpressionInfo> root;
	//! Name
	string name;
	//! Elapsed time
	double time;
	//! Extra Info
	string extra_info;
};

struct ExpressionExecutorInfo {
	explicit ExpressionExecutorInfo() {};
	explicit ExpressionExecutorInfo(ExpressionExecutor &executor, const string &name, int id);
	//! A vector which contain the pointer to all ExpressionRootInfo
	vector<unique_ptr<ExpressionRootInfo>> roots;
	//! Id, it will be used as index for executors_info vector
	int id;
};

struct OperatorInformation {
	double time = 0;
	idx_t elements = 0;
	string name;
	explicit OperatorInformation(double time_ = 0, idx_t elements_ = 0) : time(time_), elements(elements_) {
	}
	//! A vector of Expression Executor Info
	vector<unique_ptr<ExpressionExecutorInfo>> executors_info;
};

//! The OperatorProfiler measures timings of individual operators
class OperatorProfiler {
	friend class QueryProfiler;

public:
	DUCKDB_API explicit OperatorProfiler(bool enabled);

	DUCKDB_API void StartOperator(const PhysicalOperator *phys_op);
	DUCKDB_API void EndOperator(DataChunk *chunk);
<<<<<<< HEAD
	DUCKDB_API void Flush(PhysicalOperator *phys_op, ExpressionExecutor *expression_executor, const string &name,
	                      int id);
=======
	DUCKDB_API void Flush(const PhysicalOperator *phys_op, ExpressionExecutor *expression_executor);
>>>>>>> 99772420

	~OperatorProfiler() {
	}

private:
	void AddTiming(const PhysicalOperator *op, double time, idx_t elements);

	//! Whether or not the profiler is enabled
	bool enabled;
	//! The timer used to time the execution time of the individual Physical Operators
	Profiler<system_clock> op;
	//! The stack of Physical Operators that are currently active
<<<<<<< HEAD
	std::stack<PhysicalOperator *> execution_stack;
	//! A mapping of physical operators to operator information
	unordered_map<PhysicalOperator *, OperatorInformation> timings;
=======
	std::stack<const PhysicalOperator *> execution_stack;
	//! A mapping of physical operators to recorded timings
	unordered_map<const PhysicalOperator *, OperatorTimingInformation> timings;
>>>>>>> 99772420
};

//! The QueryProfiler can be used to measure timings of queries
class QueryProfiler {
public:
	DUCKDB_API QueryProfiler()
	    : automatic_print_format(ProfilerPrintFormat::NONE), enabled(false), detailed_enabled(false), running(false),
	      query_requires_profiling(false) {
	}

public:
	struct TreeNode {
		string name;
		string extra_info;
		OperatorInformation info;
		vector<unique_ptr<TreeNode>> children;
		idx_t depth = 0;
	};

<<<<<<< HEAD
	// Propagate save_location, enabled, detailed_enabled and automatic_print_format.
	void Propagate(QueryProfiler &qp);
=======
	using TreeMap = unordered_map<const PhysicalOperator *, TreeNode *>;
>>>>>>> 99772420

private:
	unique_ptr<TreeNode> CreateTree(PhysicalOperator *root, idx_t depth = 0);
	void Render(const TreeNode &node, std::ostream &str) const;
	//! The lock used for flushing information from a thread into the global query profiler
	mutex flush_lock;

public:
	DUCKDB_API void Enable() {
		enabled = true;
		detailed_enabled = false;
	}

	DUCKDB_API void DetailedEnable() {
		detailed_enabled = true;
	}

	DUCKDB_API void Disable() {
		enabled = false;
	}

	DUCKDB_API bool IsEnabled() {
		return enabled;
	}

	bool IsDetailedEnabled() const {
		return detailed_enabled;
	}

	DUCKDB_API void StartQuery(string query);
	DUCKDB_API void EndQuery();

	//! Adds the timings gathered by an OperatorProfiler to this query profiler
	DUCKDB_API void Flush(OperatorProfiler &profiler);

	DUCKDB_API void StartPhase(string phase);
	DUCKDB_API void EndPhase();

	DUCKDB_API void Initialize(PhysicalOperator *root);

	DUCKDB_API string ToString(bool print_optimizer_output = false) const;
	DUCKDB_API void ToStream(std::ostream &str, bool print_optimizer_output = false) const;
	DUCKDB_API void Print();

	DUCKDB_API string ToJSON() const;
	DUCKDB_API void WriteToFile(const char *path, string &info) const;

	//! The format to automatically print query profiling information in (default: disabled)
	ProfilerPrintFormat automatic_print_format;
	//! The file to save query profiling information to, instead of printing it to the console (empty = print to
	//! console)
	string save_location;

	idx_t OperatorSize() {
		return tree_map.size();
	}

private:
	//! Whether or not query profiling is enabled
	bool enabled;
	//! Whether or not detailed query profiling is enabled
	bool detailed_enabled;
	//! Whether or not the query profiler is running
	bool running;

	bool query_requires_profiling;

	//! The root of the query tree
	unique_ptr<TreeNode> root;
	//! The query string
	string query;
	//! The timer used to time the execution time of the entire query
	Profiler<system_clock> main_query;
	//! A map of a Physical Operator pointer to a tree node
	TreeMap tree_map;

public:
	const TreeMap &GetTreeMap() const {
		return tree_map;
	}

private:
	//! The timer used to time the individual phases of the planning process
	Profiler<system_clock> phase_profiler;
	//! A mapping of the phase names to the timings
	using PhaseTimingStorage = unordered_map<string, double>;
	PhaseTimingStorage phase_timings;
	using PhaseTimingItem = PhaseTimingStorage::value_type;
	//! The stack of currently active phases
	vector<string> phase_stack;

private:
	vector<PhaseTimingItem> GetOrderedPhaseTimings() const;

	//! Check whether or not an operator type requires query profiling. If none of the ops in a query require profiling
	//! no profiling information is output.
	bool OperatorRequiresProfiling(PhysicalOperatorType op_type);
};

//! The QueryProfilerHistory can be used to access the profiler of previous queries
class QueryProfilerHistory {
private:
	//! Previous Query profilers
	deque<pair<transaction_t, unique_ptr<QueryProfiler>>> prev_profilers;
	//! Previous Query profilers size
	uint64_t prev_profilers_size = 20;

public:
	deque<pair<transaction_t, unique_ptr<QueryProfiler>>> &GetPrevProfilers() {
		return prev_profilers;
	}
	QueryProfilerHistory() {
	}

	void SetPrevProfilersSize(uint64_t prevProfilersSize) {
		prev_profilers_size = prevProfilersSize;
	}
	uint64_t GetPrevProfilersSize() const {
		return prev_profilers_size;
	}

public:
	void SetProfilerHistorySize(uint64_t size) {
		this->prev_profilers_size = size;
	}
};
} // namespace duckdb<|MERGE_RESOLUTION|>--- conflicted
+++ resolved
@@ -97,12 +97,8 @@
 
 	DUCKDB_API void StartOperator(const PhysicalOperator *phys_op);
 	DUCKDB_API void EndOperator(DataChunk *chunk);
-<<<<<<< HEAD
-	DUCKDB_API void Flush(PhysicalOperator *phys_op, ExpressionExecutor *expression_executor, const string &name,
+	DUCKDB_API void Flush(const PhysicalOperator *phys_op, ExpressionExecutor *expression_executor, const string &name,
 	                      int id);
-=======
-	DUCKDB_API void Flush(const PhysicalOperator *phys_op, ExpressionExecutor *expression_executor);
->>>>>>> 99772420
 
 	~OperatorProfiler() {
 	}
@@ -115,15 +111,9 @@
 	//! The timer used to time the execution time of the individual Physical Operators
 	Profiler<system_clock> op;
 	//! The stack of Physical Operators that are currently active
-<<<<<<< HEAD
-	std::stack<PhysicalOperator *> execution_stack;
-	//! A mapping of physical operators to operator information
-	unordered_map<PhysicalOperator *, OperatorInformation> timings;
-=======
 	std::stack<const PhysicalOperator *> execution_stack;
 	//! A mapping of physical operators to recorded timings
-	unordered_map<const PhysicalOperator *, OperatorTimingInformation> timings;
->>>>>>> 99772420
+	unordered_map<const PhysicalOperator *, OperatorInformation> timings;
 };
 
 //! The QueryProfiler can be used to measure timings of queries
@@ -143,12 +133,10 @@
 		idx_t depth = 0;
 	};
 
-<<<<<<< HEAD
 	// Propagate save_location, enabled, detailed_enabled and automatic_print_format.
 	void Propagate(QueryProfiler &qp);
-=======
+
 	using TreeMap = unordered_map<const PhysicalOperator *, TreeNode *>;
->>>>>>> 99772420
 
 private:
 	unique_ptr<TreeNode> CreateTree(PhysicalOperator *root, idx_t depth = 0);
