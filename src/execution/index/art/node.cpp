--- conflicted
+++ resolved
@@ -145,21 +145,7 @@
 	return deserialized_node;
 }
 
-<<<<<<< HEAD
-uint32_t Node::PrefixMismatch(Node *node, Key &key, uint64_t depth) {
-	uint64_t pos;
-	for (pos = 0; pos < node->prefix_length; pos++) {
-		if (key[depth + pos] != node->prefix[pos]) {
-			return pos;
-		}
-	}
-	return pos;
-}
-
 void Node::InsertChildNode(Node *&node, uint8_t key_byte, Node *new_child) {
-=======
-void Node::InsertLeaf(Node *&node, uint8_t key, Node *new_node) {
->>>>>>> 6896b15c
 	switch (node->type) {
 	case NodeType::N4:
 		Node4::Insert(node, key_byte, new_child);
@@ -200,86 +186,6 @@
 	}
 }
 
-<<<<<<< HEAD
-SwizzleablePointer::~SwizzleablePointer() {
-	if (pointer) {
-		if (!IsSwizzled()) {
-			delete (Node *)pointer;
-		}
-	}
-}
-
-SwizzleablePointer::SwizzleablePointer(duckdb::MetaBlockReader &reader) {
-	idx_t block_id = reader.Read<block_id_t>();
-	idx_t offset = reader.Read<uint32_t>();
-	if (block_id == DConstants::INVALID_INDEX || offset == DConstants::INVALID_INDEX) {
-		pointer = 0;
-		return;
-	}
-	idx_t pointer_size = sizeof(pointer) * 8;
-	pointer = block_id;
-	pointer = pointer << (pointer_size / 2);
-	pointer += offset;
-	// Set the left most bit to indicate this is a swizzled pointer and send it back to the mother-ship
-	uint64_t mask = 1;
-	mask = mask << (pointer_size - 1);
-	pointer |= mask;
-}
-
-SwizzleablePointer &SwizzleablePointer::operator=(const Node *ptr) {
-	if (sizeof(ptr) == 4) {
-		pointer = (uint32_t)(size_t)ptr;
-	} else {
-		pointer = (uint64_t)ptr;
-	}
-	return *this;
-}
-
-bool operator!=(const SwizzleablePointer &s_ptr, const uint64_t &ptr) {
-	return (s_ptr.pointer != ptr);
-}
-
-BlockPointer SwizzleablePointer::GetSwizzledBlockInfo() {
-	D_ASSERT(IsSwizzled());
-	idx_t pointer_size = sizeof(pointer) * 8;
-	pointer = pointer & ~(1ULL << (pointer_size - 1));
-	uint32_t block_id = pointer >> (pointer_size / 2);
-	uint32_t offset = pointer & 0xffffffff;
-	return {block_id, offset};
-}
-bool SwizzleablePointer::IsSwizzled() {
-	idx_t pointer_size = sizeof(pointer) * 8;
-	return (pointer >> (pointer_size - 1)) & 1;
-}
-
-void SwizzleablePointer::Reset() {
-	if (pointer) {
-		if (!IsSwizzled()) {
-			delete (Node *)pointer;
-		}
-	}
-	*this = nullptr;
-}
-
-Node *SwizzleablePointer::Unswizzle(ART &art) {
-	if (IsSwizzled()) {
-		// This means our pointer is not yet in memory, gotta deserialize this
-		// first we unset the bae
-		auto block_info = GetSwizzledBlockInfo();
-		*this = Node::Deserialize(art, block_info.block_id, block_info.offset);
-	}
-	return (Node *)pointer;
-}
-
-BlockPointer SwizzleablePointer::Serialize(ART &art, duckdb::MetaBlockWriter &writer) {
-	if (pointer) {
-		Unswizzle(art);
-		return ((Node *)pointer)->Serialize(art, writer);
-	} else {
-		return {(block_id_t)DConstants::INVALID_INDEX, (uint32_t)DConstants::INVALID_INDEX};
-	}
-}
-
 void SwapNodes(Node *&l_node, Node *&r_node) {
 	auto l_node_temp = l_node;
 	l_node = r_node;
@@ -291,6 +197,9 @@
 
 	if (!l_node) {
 		l_node = r_node;
+		if (l_node_parent) {
+			l_node_parent->ReplaceChildPointer(l_node_pos, l_node);
+		}
 		if (r_node_parent) {
 			r_node_parent->ReplaceChildPointer(r_node_pos, nullptr);
 		}
@@ -298,21 +207,16 @@
 		return;
 	}
 
-	// leaves have no prefixes
-	if (l_node->type == NodeType::NLeaf || r_node->type == NodeType::NLeaf) {
-		return Node::Merge(r_art, l_art, l_node, r_node, depth, l_node_parent, l_node_pos, r_node_parent, r_node_pos);
-	}
-
 	// make sure that r_node has the longer (or equally long) prefix
-	if (l_node->prefix_length > r_node->prefix_length) {
+	if (l_node->prefix.Size() > r_node->prefix.Size()) {
 		SwapNodes(l_node, r_node);
 		return Node::ResolvePrefixesAndMerge(r_art, l_art, l_node, r_node, depth, l_node_parent, l_node_pos,
 		                                     r_node_parent, r_node_pos);
 	}
 
 	// get first mismatch position
-	auto mismatch_pos = l_node->prefix_length;
-	for (idx_t i = 0; i < l_node->prefix_length; i++) {
+	auto mismatch_pos = l_node->prefix.Size();
+	for (idx_t i = 0; i < l_node->prefix.Size(); i++) {
 		if (l_node->prefix[i] != r_node->prefix[i]) {
 			mismatch_pos = i;
 			break;
@@ -320,22 +224,26 @@
 	}
 
 	// no prefix or same prefix
-	if (mismatch_pos == l_node->prefix_length && l_node->prefix_length == r_node->prefix_length) {
+	if (mismatch_pos == l_node->prefix.Size() && l_node->prefix.Size() == r_node->prefix.Size()) {
 		return Node::Merge(l_art, r_art, l_node, r_node, depth + mismatch_pos, l_node_parent, l_node_pos, r_node_parent,
 		                   r_node_pos);
 	}
 
-	if (mismatch_pos == l_node->prefix_length) {
+	if (mismatch_pos == l_node->prefix.Size()) {
 		// r_node's prefix contains l_node's prefix
+		// l_node cannot be a leaf, otherwise the key represented by l_node would be a subset of another key
+		// which is not possible by our construction
+		D_ASSERT(l_node->type != NodeType::NLeaf);
+
+		// test if the next byte (mismatch_pos) in r_node (longer prefix) exists in l_node
+		auto mismatch_byte = r_node->prefix[mismatch_pos];
+		auto child_pos = l_node->GetChildPos(mismatch_byte);
 
 		// update the prefix of r_node to only consist of the bytes after mismatch_pos
-		r_node->prefix_length -= (mismatch_pos + 1);
-		memmove(r_node->prefix.get(), r_node->prefix.get() + mismatch_pos + 1, r_node->prefix_length);
-
-		// test if the next byte (mismatch_pos) in r_node (longer prefix) exists in l_node
-		auto child_pos = l_node->GetChildPos(r_node->prefix[mismatch_pos]);
+		r_node->prefix.Reduce(mismatch_pos);
+
 		if (child_pos == DConstants::INVALID_INDEX) {
-			Node::InsertChildNode(l_node, r_node->prefix[mismatch_pos], r_node);
+			Node::InsertChildNode(l_node, mismatch_byte, r_node);
 			if (l_node_parent) {
 				l_node_parent->ReplaceChildPointer(l_node_pos, l_node);
 			}
@@ -354,19 +262,16 @@
 	// prefixes differ, create new node and insert both nodes as children
 
 	// create new node
-	Node *new_node = new Node4(mismatch_pos - 1);
-	new_node->prefix_length = mismatch_pos - 1;
-	memcpy(new_node->prefix.get(), l_node->prefix.get(), mismatch_pos - 1);
+	Node *new_node = new Node4();
+	new_node->prefix = Prefix(l_node->prefix, mismatch_pos);
 
 	// insert l_node, break up prefix of l_node
-	Node4::Insert(new_node, l_node->prefix[mismatch_pos], l_node);
-	l_node->prefix_length -= (mismatch_pos + 1);
-	memmove(l_node->prefix.get(), l_node->prefix.get() + mismatch_pos + 1, l_node->prefix_length);
+	auto key_byte = l_node->prefix.Reduce(mismatch_pos);
+	Node4::Insert(new_node, key_byte, l_node);
 
 	// insert r_node, break up prefix of r_node
-	Node4::Insert(new_node, r_node->prefix[mismatch_pos], r_node);
-	r_node->prefix_length -= (mismatch_pos + 1);
-	memmove(r_node->prefix.get(), r_node->prefix.get() + mismatch_pos + 1, r_node->prefix_length);
+	key_byte = r_node->prefix.Reduce(mismatch_pos);
+	Node4::Insert(new_node, key_byte, r_node);
 
 	l_node = new_node;
 	if (l_node_parent) {
@@ -401,7 +306,9 @@
 	case NodeType::N4:
 		return Node::MergeNodeWithNode16OrNode4<Node4>(l_art, r_art, l_node, r_node, depth, l_node_parent, l_node_pos);
 	case NodeType::NLeaf:
-		return Leaf::Merge(l_art, r_art, l_node, r_node, depth, r_node_parent, r_node_pos, l_node_parent, l_node_pos);
+		D_ASSERT(l_node->type == NodeType::NLeaf);
+		D_ASSERT(r_node->type == NodeType::NLeaf);
+		return Leaf::Merge(l_art, l_node, r_node);
 	}
 	throw InternalException("Invalid node type for right node in merge.");
 }
@@ -464,6 +371,4 @@
 	Node::ResolvePrefixesAndMerge(l_art, r_art, l_child, r_child, depth + 1, l_node, l_child_pos, r_node, r_pos);
 }
 
-=======
->>>>>>> 6896b15c
 } // namespace duckdb