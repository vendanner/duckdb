--- conflicted
+++ resolved
@@ -14,15 +14,11 @@
          IndexConstraintType constraint_type, DatabaseInstance &db, idx_t block_id, idx_t block_offset)
     : Index(IndexType::ART, column_ids, unbound_expressions, constraint_type), db(db) {
 	expression_result.Initialize(logical_types);
-<<<<<<< HEAD
 	if (block_id != DConstants::INVALID_INDEX) {
 		tree = Node::Deserialize(*this, block_id, block_offset);
 	} else {
 		tree = nullptr;
 	}
-=======
-	is_little_endian = Radix::IsLittleEndian();
->>>>>>> 21edbc1e
 	for (idx_t i = 0; i < types.size(); i++) {
 		switch (types[i]) {
 		case PhysicalType::BOOL:
@@ -266,14 +262,14 @@
 }
 
 bool ART::Append(IndexLock &lock, DataChunk &appended_data, Vector &row_identifiers) {
-	DataChunk expression_chunk;
-	expression_chunk.Initialize(logical_types);
+	DataChunk expression_result;
+	expression_result.Initialize(logical_types);
 
 	// first resolve the expressions for the index
-	ExecuteExpressions(appended_data, expression_chunk);
+	ExecuteExpressions(appended_data, expression_result);
 
 	// now insert into the index
-	return Insert(lock, expression_chunk, row_identifiers);
+	return Insert(lock, expression_result, row_identifiers);
 }
 
 void ART::VerifyAppend(DataChunk &chunk) {
