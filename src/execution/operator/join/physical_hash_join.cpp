#include "duckdb/execution/operator/join/physical_hash_join.hpp"

#include "duckdb/storage/storage_manager.hpp"
#include "duckdb/common/vector_operations/vector_operations.hpp"
#include "duckdb/execution/expression_executor.hpp"
#include "duckdb/storage/buffer_manager.hpp"

using namespace duckdb;
using namespace std;

class HashJoinLocalState : public LocalSinkState {
public:
	DataChunk build_chunk;
	DataChunk join_keys;
	ExpressionExecutor build_executor;
};

class HashJoinGlobalState : public GlobalOperatorState {
public:
	unique_ptr<JoinHashTable> hash_table;
};

class PhysicalHashJoinState : public PhysicalOperatorState {
public:
	PhysicalHashJoinState(PhysicalOperator *left, PhysicalOperator *right, vector<JoinCondition> &conditions)
	    : PhysicalOperatorState(left) {
	}

	DataChunk cached_chunk;
	DataChunk join_keys;
	ExpressionExecutor probe_executor;
	unique_ptr<JoinHashTable::ScanStructure> scan_structure;
};

PhysicalHashJoin::PhysicalHashJoin(ClientContext &context, LogicalOperator &op, unique_ptr<PhysicalOperator> left,
                                   unique_ptr<PhysicalOperator> right, vector<JoinCondition> cond, JoinType join_type,
                                   vector<idx_t> left_projection_map, vector<idx_t> right_projection_map)
    : PhysicalComparisonJoin(op, PhysicalOperatorType::HASH_JOIN, move(cond), join_type),
      right_projection_map(right_projection_map) {
	children.push_back(move(left));
	children.push_back(move(right));

	assert(left_projection_map.size() == 0);
}

PhysicalHashJoin::PhysicalHashJoin(ClientContext &context, LogicalOperator &op, unique_ptr<PhysicalOperator> left,
                                   unique_ptr<PhysicalOperator> right, vector<JoinCondition> cond, JoinType join_type)
    : PhysicalHashJoin(context, op, move(left), move(right), move(cond), join_type, {}, {}) {
}

unique_ptr<GlobalOperatorState> PhysicalHashJoin::GetGlobalState(ClientContext &context) {
	auto state = make_unique<HashJoinGlobalState>();
	state->hash_table =
	    make_unique<JoinHashTable>(BufferManager::GetBufferManager(context), conditions,
	                               LogicalOperator::MapTypes(children[1]->GetTypes(), right_projection_map), type);
	return move(state);
}

unique_ptr<LocalSinkState> PhysicalHashJoin::GetLocalSinkState(ClientContext &context, GlobalOperatorState &state) {
	auto &sink = (HashJoinGlobalState&) *sink_state;
	auto state = make_unique<HashJoinLocalState>();
	if (right_projection_map.size() > 0) {
		state->build_chunk.Initialize(sink.hash_table->build_types);
	}
	for (auto &cond : conditions) {
		state->build_executor.AddExpression(*cond.right);
	}
	state->join_keys.Initialize(sink.hash_table->condition_types);
	return move(state);
}

void PhysicalHashJoin::Sink(ClientContext &context, GlobalOperatorState &state, LocalSinkState &lstate_, DataChunk &input) {
	auto &sink = (HashJoinGlobalState&) state;
	auto &lstate = (HashJoinLocalState&) lstate_;
	// resolve the join keys for the right chunk
	lstate.build_executor.Execute(input, lstate.join_keys);
	// build the HT
	if (right_projection_map.size() > 0) {
		// there is a projection map: fill the build chunk with the projected columns
		lstate.build_chunk.Reset();
		lstate.build_chunk.SetCardinality(input);
		for (idx_t i = 0; i < right_projection_map.size(); i++) {
			lstate.build_chunk.data[i].Reference(input.data[right_projection_map[i]]);
		}
		sink.hash_table->Build(lstate.join_keys, lstate.build_chunk);
	} else {
		// there is not a projected map: place the entire right chunk in the HT
		sink.hash_table->Build(lstate.join_keys, input);
	}
}

void PhysicalHashJoin::Finalize(ClientContext &context, GlobalOperatorState &state, LocalSinkState &lstate) {
	auto &sink = (HashJoinGlobalState&) state;
	sink.hash_table->Finalize();
}

unique_ptr<PhysicalOperatorState> PhysicalHashJoin::GetOperatorState() {
	auto state = make_unique<PhysicalHashJoinState>(children[0].get(), children[1].get(), conditions);
	auto &sink = (HashJoinGlobalState&) state;
	state->cached_chunk.Initialize(types);
	state->join_keys.Initialize(sink.hash_table->condition_types);
	for (auto &cond : conditions) {
		state->probe_executor.AddExpression(*cond.left);
	}
	return move(state);
}

void PhysicalHashJoin::GetChunkInternal(ClientContext &context, DataChunk &chunk, PhysicalOperatorState *state_) {
	auto state = reinterpret_cast<PhysicalHashJoinState *>(state_);
	auto &sink = (HashJoinGlobalState&) *sink_state;
	if (sink.hash_table->size() == 0 &&
		(sink.hash_table->join_type == JoinType::INNER || sink.hash_table->join_type == JoinType::SEMI)) {
		// empty hash table with INNER or SEMI join means empty result set
		return;
	}
	do {
		ProbeHashTable(context, chunk, state);
#if STANDARD_VECTOR_SIZE >= 128
		if (chunk.size() == 0) {
			if (state->cached_chunk.size() > 0) {
				// finished probing but cached data remains, return cached chunk
				chunk.Reference(state->cached_chunk);
				state->cached_chunk.Reset();
			}
			return;
		} else if (chunk.size() < 64) {
			// small chunk: add it to chunk cache and continue
			state->cached_chunk.Append(chunk);
			if (state->cached_chunk.size() >= (STANDARD_VECTOR_SIZE - 64)) {
				// chunk cache full: return it
				chunk.Reference(state->cached_chunk);
				state->cached_chunk.Reset();
				return;
			} else {
				// chunk cache not full: probe again
				chunk.Reset();
			}
		} else {
			return;
		}
#else
		return;
#endif
	} while (true);
}

void PhysicalHashJoin::ProbeHashTable(ClientContext &context, DataChunk &chunk, PhysicalOperatorState *state_) {
	auto state = reinterpret_cast<PhysicalHashJoinState *>(state_);
	auto &sink = (HashJoinGlobalState&) *sink_state;

	if (state->child_chunk.size() > 0 && state->scan_structure) {
		// still have elements remaining from the previous probe (i.e. we got
		// >1024 elements in the previous probe)
		state->scan_structure->Next(state->join_keys, state->child_chunk, chunk);
		if (chunk.size() > 0) {
			return;
		}
		state->scan_structure = nullptr;
	}

	// probe the HT
	do {
		// fetch the chunk from the left side
		children[0]->GetChunk(context, state->child_chunk, state->child_state.get());
		if (state->child_chunk.size() == 0) {
			return;
		}
		// remove any selection vectors
<<<<<<< HEAD
		state->child_chunk.ClearSelectionVector();
		if (sink.hash_table->size() == 0) {
=======
		if (hash_table->size() == 0) {
>>>>>>> 8b912f62
			// empty hash table, special case
			if (sink.hash_table->join_type == JoinType::ANTI) {
				// anti join with empty hash table, NOP join
				// return the input
				assert(chunk.column_count() == state->child_chunk.column_count());
				chunk.Reference(state->child_chunk);
				return;
			} else if (sink.hash_table->join_type == JoinType::MARK) {
				// MARK join with empty hash table
				assert(sink.hash_table->join_type == JoinType::MARK);
				assert(chunk.column_count() == state->child_chunk.column_count() + 1);
				auto &result_vector = chunk.data.back();
				assert(result_vector.type == TypeId::BOOL);
				// for every data vector, we just reference the child chunk
				chunk.SetCardinality(state->child_chunk);
				for (idx_t i = 0; i < state->child_chunk.column_count(); i++) {
					chunk.data[i].Reference(state->child_chunk.data[i]);
				}
				// for the MARK vector:
				// if the HT has no NULL values (i.e. empty result set), return a vector that has false for every input
				// entry if the HT has NULL values (i.e. result set had values, but all were NULL), return a vector that
				// has NULL for every input entry
<<<<<<< HEAD
				if (!sink.hash_table->has_null) {
					auto bool_result = (bool *)result_vector.GetData();
					for (idx_t i = 0; i < result_vector.size(); i++) {
=======
				if (!hash_table->has_null) {
					auto bool_result = FlatVector::GetData<bool>(result_vector);
					for (idx_t i = 0; i < chunk.size(); i++) {
>>>>>>> 8b912f62
						bool_result[i] = false;
					}
				} else {
					FlatVector::Nullmask(result_vector).set();
				}
				return;
			} else if (sink.hash_table->join_type == JoinType::LEFT || sink.hash_table->join_type == JoinType::OUTER ||
			           sink.hash_table->join_type == JoinType::SINGLE) {
				// LEFT/FULL OUTER/SINGLE join and build side is empty
				// for the LHS we reference the data
				chunk.SetCardinality(state->child_chunk.size());
				for (idx_t i = 0; i < state->child_chunk.column_count(); i++) {
					chunk.data[i].Reference(state->child_chunk.data[i]);
				}
				// for the RHS
				for (idx_t k = state->child_chunk.column_count(); k < chunk.column_count(); k++) {
					chunk.data[k].vector_type = VectorType::CONSTANT_VECTOR;
					ConstantVector::SetNull(chunk.data[k], true);
				}
				return;
			}
		}
		// resolve the join keys for the left chunk
		state->probe_executor.Execute(state->child_chunk, state->join_keys);

		// perform the actual probe
		state->scan_structure = sink.hash_table->Probe(state->join_keys);
		state->scan_structure->Next(state->join_keys, state->child_chunk, chunk);
	} while (chunk.size() == 0);
}<|MERGE_RESOLUTION|>--- conflicted
+++ resolved
@@ -166,12 +166,7 @@
 			return;
 		}
 		// remove any selection vectors
-<<<<<<< HEAD
-		state->child_chunk.ClearSelectionVector();
 		if (sink.hash_table->size() == 0) {
-=======
-		if (hash_table->size() == 0) {
->>>>>>> 8b912f62
 			// empty hash table, special case
 			if (sink.hash_table->join_type == JoinType::ANTI) {
 				// anti join with empty hash table, NOP join
@@ -194,15 +189,9 @@
 				// if the HT has no NULL values (i.e. empty result set), return a vector that has false for every input
 				// entry if the HT has NULL values (i.e. result set had values, but all were NULL), return a vector that
 				// has NULL for every input entry
-<<<<<<< HEAD
 				if (!sink.hash_table->has_null) {
-					auto bool_result = (bool *)result_vector.GetData();
-					for (idx_t i = 0; i < result_vector.size(); i++) {
-=======
-				if (!hash_table->has_null) {
 					auto bool_result = FlatVector::GetData<bool>(result_vector);
 					for (idx_t i = 0; i < chunk.size(); i++) {
->>>>>>> 8b912f62
 						bool_result[i] = false;
 					}
 				} else {
