#include "duckdb/execution/operator/aggregate/physical_window.hpp"

#include "duckdb/common/operator/cast_operators.hpp"
#include "duckdb/common/operator/comparison_operators.hpp"
#include "duckdb/common/optional_ptr.hpp"
#include "duckdb/common/radix_partitioning.hpp"
#include "duckdb/common/row_operations/row_operations.hpp"
#include "duckdb/common/sort/partition_state.hpp"
#include "duckdb/common/types/chunk_collection.hpp"
#include "duckdb/common/types/column/column_data_consumer.hpp"
#include "duckdb/common/types/row/row_data_collection_scanner.hpp"
#include "duckdb/common/vector_operations/vector_operations.hpp"
#include "duckdb/common/windows_undefs.hpp"
#include "duckdb/execution/expression_executor.hpp"
#include "duckdb/execution/partitionable_hashtable.hpp"
#include "duckdb/execution/window_segment_tree.hpp"
#include "duckdb/main/client_config.hpp"
#include "duckdb/main/config.hpp"
#include "duckdb/parallel/base_pipeline_event.hpp"
#include "duckdb/planner/expression/bound_reference_expression.hpp"
#include "duckdb/planner/expression/bound_window_expression.hpp"

#include <algorithm>
#include <cmath>
#include <numeric>

namespace duckdb {

//	Global sink state
class WindowGlobalSinkState : public GlobalSinkState {
public:
	WindowGlobalSinkState(const PhysicalWindow &op, ClientContext &context)
	    : mode(DBConfig::GetConfig(context).options.window_mode) {

		D_ASSERT(op.select_list[0]->GetExpressionClass() == ExpressionClass::BOUND_WINDOW);
		auto &wexpr = op.select_list[0]->Cast<BoundWindowExpression>();

		global_partition =
		    make_uniq<PartitionGlobalSinkState>(context, wexpr.partitions, wexpr.orders, op.children[0]->types,
		                                        wexpr.partitions_stats, op.estimated_cardinality);
	}

	unique_ptr<PartitionGlobalSinkState> global_partition;
	WindowAggregationMode mode;
};

//	Per-thread sink state
class WindowLocalSinkState : public LocalSinkState {
public:
	WindowLocalSinkState(ClientContext &context, const WindowGlobalSinkState &gstate)
	    : local_partition(context, *gstate.global_partition) {
	}

	void Sink(DataChunk &input_chunk) {
		local_partition.Sink(input_chunk);
	}

	void Combine() {
		local_partition.Combine();
	}

	PartitionLocalSinkState local_partition;
};

// this implements a sorted window functions variant
PhysicalWindow::PhysicalWindow(vector<LogicalType> types, vector<unique_ptr<Expression>> select_list_p,
                               idx_t estimated_cardinality, PhysicalOperatorType type)
    : PhysicalOperator(type, std::move(types), estimated_cardinality), select_list(std::move(select_list_p)) {
	is_order_dependent = false;
	for (auto &expr : select_list) {
		D_ASSERT(expr->expression_class == ExpressionClass::BOUND_WINDOW);
		auto &bound_window = expr->Cast<BoundWindowExpression>();
		if (bound_window.partitions.empty() && bound_window.orders.empty()) {
			is_order_dependent = true;
		}
	}
}

static idx_t FindNextStart(const ValidityMask &mask, idx_t l, const idx_t r, idx_t &n) {
	if (mask.AllValid()) {
		auto start = MinValue(l + n - 1, r);
		n -= MinValue(n, r - l);
		return start;
	}

	while (l < r) {
		//	If l is aligned with the start of a block, and the block is blank, then skip forward one block.
		idx_t entry_idx;
		idx_t shift;
		mask.GetEntryIndex(l, entry_idx, shift);

		const auto block = mask.GetValidityEntry(entry_idx);
		if (mask.NoneValid(block) && !shift) {
			l += ValidityMask::BITS_PER_VALUE;
			continue;
		}

		// Loop over the block
		for (; shift < ValidityMask::BITS_PER_VALUE && l < r; ++shift, ++l) {
			if (mask.RowIsValid(block, shift) && --n == 0) {
				return MinValue(l, r);
			}
		}
	}

	//	Didn't find a start so return the end of the range
	return r;
}

static idx_t FindPrevStart(const ValidityMask &mask, const idx_t l, idx_t r, idx_t &n) {
	if (mask.AllValid()) {
		auto start = (r <= l + n) ? l : r - n;
		n -= r - start;
		return start;
	}

	while (l < r) {
		// If r is aligned with the start of a block, and the previous block is blank,
		// then skip backwards one block.
		idx_t entry_idx;
		idx_t shift;
		mask.GetEntryIndex(r - 1, entry_idx, shift);

		const auto block = mask.GetValidityEntry(entry_idx);
		if (mask.NoneValid(block) && (shift + 1 == ValidityMask::BITS_PER_VALUE)) {
			// r is nonzero (> l) and word aligned, so this will not underflow.
			r -= ValidityMask::BITS_PER_VALUE;
			continue;
		}

		// Loop backwards over the block
		// shift is probing r-1 >= l >= 0
		for (++shift; shift-- > 0; --r) {
			if (mask.RowIsValid(block, shift) && --n == 0) {
				return MaxValue(l, r - 1);
			}
		}
	}

	//	Didn't find a start so return the start of the range
	return l;
}

static void PrepareInputExpressions(vector<unique_ptr<Expression>> &exprs, ExpressionExecutor &executor,
                                    DataChunk &chunk) {
	if (exprs.empty()) {
		return;
	}

	vector<LogicalType> types;
	for (idx_t expr_idx = 0; expr_idx < exprs.size(); ++expr_idx) {
		types.push_back(exprs[expr_idx]->return_type);
		executor.AddExpression(*exprs[expr_idx]);
	}

	if (!types.empty()) {
		auto &allocator = executor.GetAllocator();
		chunk.Initialize(allocator, types);
	}
}

static void PrepareInputExpression(Expression &expr, ExpressionExecutor &executor, DataChunk &chunk) {
	vector<LogicalType> types;
	types.push_back(expr.return_type);
	executor.AddExpression(expr);

	auto &allocator = executor.GetAllocator();
	chunk.Initialize(allocator, types);
}

struct WindowInputExpression {
	WindowInputExpression(optional_ptr<Expression> expr_p, ClientContext &context)
	    : expr(expr_p), ptype(PhysicalType::INVALID), scalar(true), executor(context) {
		if (expr) {
			PrepareInputExpression(*expr, executor, chunk);
			ptype = expr->return_type.InternalType();
			scalar = expr->IsScalar();
		}
	}

	void Execute(DataChunk &input_chunk) {
		if (expr) {
			chunk.Reset();
			executor.Execute(input_chunk, chunk);
			chunk.Verify();
		}
	}

	template <typename T>
	inline T GetCell(idx_t i) const {
		D_ASSERT(!chunk.data.empty());
		const auto data = FlatVector::GetData<T>(chunk.data[0]);
		return data[scalar ? 0 : i];
	}

	inline bool CellIsNull(idx_t i) const {
		D_ASSERT(!chunk.data.empty());
		if (chunk.data[0].GetVectorType() == VectorType::CONSTANT_VECTOR) {
			return ConstantVector::IsNull(chunk.data[0]);
		}
		return FlatVector::IsNull(chunk.data[0], i);
	}

	inline void CopyCell(Vector &target, idx_t target_offset) const {
		D_ASSERT(!chunk.data.empty());
		auto &source = chunk.data[0];
		auto source_offset = scalar ? 0 : target_offset;
		VectorOperations::Copy(source, target, source_offset + 1, source_offset, target_offset);
	}

	optional_ptr<Expression> expr;
	PhysicalType ptype;
	bool scalar;
	ExpressionExecutor executor;
	DataChunk chunk;
};

struct WindowInputColumn {
	WindowInputColumn(Expression *expr_p, ClientContext &context, idx_t capacity_p)
	    : input_expr(expr_p, context), count(0), capacity(capacity_p) {
		if (input_expr.expr) {
			target = make_uniq<Vector>(input_expr.chunk.data[0].GetType(), capacity);
		}
	}

	void Append(DataChunk &input_chunk) {
		if (input_expr.expr && (!input_expr.scalar || !count)) {
			input_expr.Execute(input_chunk);
			auto &source = input_expr.chunk.data[0];
			const auto source_count = input_expr.chunk.size();
			D_ASSERT(count + source_count <= capacity);
			VectorOperations::Copy(source, *target, source_count, 0, count);
			count += source_count;
		}
	}

	inline bool CellIsNull(idx_t i) {
		D_ASSERT(target);
		D_ASSERT(i < count);
		return FlatVector::IsNull(*target, input_expr.scalar ? 0 : i);
	}

	template <typename T>
	inline T GetCell(idx_t i) const {
		D_ASSERT(target);
		D_ASSERT(i < count);
		const auto data = FlatVector::GetData<T>(*target);
		return data[input_expr.scalar ? 0 : i];
	}

	WindowInputExpression input_expr;

private:
	unique_ptr<Vector> target;
	idx_t count;
	idx_t capacity;
};

static inline bool BoundaryNeedsPeer(const WindowBoundary &boundary) {
	switch (boundary) {
	case WindowBoundary::CURRENT_ROW_RANGE:
	case WindowBoundary::EXPR_PRECEDING_RANGE:
	case WindowBoundary::EXPR_FOLLOWING_RANGE:
		return true;
	default:
		return false;
	}
}

struct WindowBoundariesState {
	static inline bool IsScalar(const unique_ptr<Expression> &expr) {
		return expr ? expr->IsScalar() : true;
	}

	WindowBoundariesState(BoundWindowExpression &wexpr, const idx_t input_size)
	    : type(wexpr.type), input_size(input_size), start_boundary(wexpr.start), end_boundary(wexpr.end),
	      partition_count(wexpr.partitions.size()), order_count(wexpr.orders.size()),
	      range_sense(wexpr.orders.empty() ? OrderType::INVALID : wexpr.orders[0].type),
	      has_preceding_range(wexpr.start == WindowBoundary::EXPR_PRECEDING_RANGE ||
	                          wexpr.end == WindowBoundary::EXPR_PRECEDING_RANGE),
	      has_following_range(wexpr.start == WindowBoundary::EXPR_FOLLOWING_RANGE ||
	                          wexpr.end == WindowBoundary::EXPR_FOLLOWING_RANGE),
	      needs_peer(BoundaryNeedsPeer(wexpr.end) || wexpr.type == ExpressionType::WINDOW_CUME_DIST) {
	}

	void Update(const idx_t row_idx, WindowInputColumn &range_collection, const idx_t source_offset,
	            WindowInputExpression &boundary_start, WindowInputExpression &boundary_end,
	            const ValidityMask &partition_mask, const ValidityMask &order_mask);

	// Cached lookups
	const ExpressionType type;
	const idx_t input_size;
	const WindowBoundary start_boundary;
	const WindowBoundary end_boundary;
	const size_t partition_count;
	const size_t order_count;
	const OrderType range_sense;
	const bool has_preceding_range;
	const bool has_following_range;
	const bool needs_peer;

	idx_t partition_start = 0;
	idx_t partition_end = 0;
	idx_t peer_start = 0;
	idx_t peer_end = 0;
	idx_t valid_start = 0;
	idx_t valid_end = 0;
	int64_t window_start = -1;
	int64_t window_end = -1;
	bool is_same_partition = false;
	bool is_peer = false;
};

static bool WindowNeedsRank(const BoundWindowExpression &wexpr) {
	return wexpr.type == ExpressionType::WINDOW_PERCENT_RANK || wexpr.type == ExpressionType::WINDOW_RANK ||
	       wexpr.type == ExpressionType::WINDOW_RANK_DENSE || wexpr.type == ExpressionType::WINDOW_CUME_DIST;
}

template <typename T>
static T GetCell(DataChunk &chunk, idx_t column, idx_t index) {
	D_ASSERT(chunk.ColumnCount() > column);
	auto &source = chunk.data[column];
	const auto data = FlatVector::GetData<T>(source);
	return data[index];
}

static bool CellIsNull(DataChunk &chunk, idx_t column, idx_t index) {
	D_ASSERT(chunk.ColumnCount() > column);
	auto &source = chunk.data[column];
	return FlatVector::IsNull(source, index);
}

static void CopyCell(DataChunk &chunk, idx_t column, idx_t index, Vector &target, idx_t target_offset) {
	D_ASSERT(chunk.ColumnCount() > column);
	auto &source = chunk.data[column];
	VectorOperations::Copy(source, target, index + 1, index, target_offset);
}

template <typename T>
struct WindowColumnIterator {
	using iterator = WindowColumnIterator<T>;
	using iterator_category = std::forward_iterator_tag;
	using difference_type = std::ptrdiff_t;
	using value_type = T;
	using reference = T;
	using pointer = idx_t;

	explicit WindowColumnIterator(WindowInputColumn &coll_p, pointer pos_p = 0) : coll(&coll_p), pos(pos_p) {
	}

	inline reference operator*() const {
		return coll->GetCell<T>(pos);
	}
	inline explicit operator pointer() const {
		return pos;
	}

	inline iterator &operator++() {
		++pos;
		return *this;
	}
	inline iterator operator++(int) {
		auto result = *this;
		++(*this);
		return result;
	}

	friend inline bool operator==(const iterator &a, const iterator &b) {
		return a.pos == b.pos;
	}
	friend inline bool operator!=(const iterator &a, const iterator &b) {
		return a.pos != b.pos;
	}

private:
	optional_ptr<WindowInputColumn> coll;
	pointer pos;
};

template <typename T, typename OP>
struct OperationCompare : public std::function<bool(T, T)> {
	inline bool operator()(const T &lhs, const T &val) const {
		return OP::template Operation(lhs, val);
	}
};

template <typename T, typename OP, bool FROM>
static idx_t FindTypedRangeBound(WindowInputColumn &over, const idx_t order_begin, const idx_t order_end,
                                 WindowInputExpression &boundary, const idx_t boundary_row) {
	D_ASSERT(!boundary.CellIsNull(boundary_row));
	const auto val = boundary.GetCell<T>(boundary_row);

	OperationCompare<T, OP> comp;
	WindowColumnIterator<T> begin(over, order_begin);
	WindowColumnIterator<T> end(over, order_end);
	if (FROM) {
		return idx_t(std::lower_bound(begin, end, val, comp));
	} else {
		return idx_t(std::upper_bound(begin, end, val, comp));
	}
}

template <typename OP, bool FROM>
static idx_t FindRangeBound(WindowInputColumn &over, const idx_t order_begin, const idx_t order_end,
                            WindowInputExpression &boundary, const idx_t expr_idx) {
	D_ASSERT(boundary.chunk.ColumnCount() == 1);
	D_ASSERT(boundary.chunk.data[0].GetType().InternalType() == over.input_expr.ptype);

	switch (over.input_expr.ptype) {
	case PhysicalType::INT8:
		return FindTypedRangeBound<int8_t, OP, FROM>(over, order_begin, order_end, boundary, expr_idx);
	case PhysicalType::INT16:
		return FindTypedRangeBound<int16_t, OP, FROM>(over, order_begin, order_end, boundary, expr_idx);
	case PhysicalType::INT32:
		return FindTypedRangeBound<int32_t, OP, FROM>(over, order_begin, order_end, boundary, expr_idx);
	case PhysicalType::INT64:
		return FindTypedRangeBound<int64_t, OP, FROM>(over, order_begin, order_end, boundary, expr_idx);
	case PhysicalType::UINT8:
		return FindTypedRangeBound<uint8_t, OP, FROM>(over, order_begin, order_end, boundary, expr_idx);
	case PhysicalType::UINT16:
		return FindTypedRangeBound<uint16_t, OP, FROM>(over, order_begin, order_end, boundary, expr_idx);
	case PhysicalType::UINT32:
		return FindTypedRangeBound<uint32_t, OP, FROM>(over, order_begin, order_end, boundary, expr_idx);
	case PhysicalType::UINT64:
		return FindTypedRangeBound<uint64_t, OP, FROM>(over, order_begin, order_end, boundary, expr_idx);
	case PhysicalType::INT128:
		return FindTypedRangeBound<hugeint_t, OP, FROM>(over, order_begin, order_end, boundary, expr_idx);
	case PhysicalType::FLOAT:
		return FindTypedRangeBound<float, OP, FROM>(over, order_begin, order_end, boundary, expr_idx);
	case PhysicalType::DOUBLE:
		return FindTypedRangeBound<double, OP, FROM>(over, order_begin, order_end, boundary, expr_idx);
	case PhysicalType::INTERVAL:
		return FindTypedRangeBound<interval_t, OP, FROM>(over, order_begin, order_end, boundary, expr_idx);
	default:
		throw InternalException("Unsupported column type for RANGE");
	}
}

template <bool FROM>
static idx_t FindOrderedRangeBound(WindowInputColumn &over, const OrderType range_sense, const idx_t order_begin,
                                   const idx_t order_end, WindowInputExpression &boundary, const idx_t expr_idx) {
	switch (range_sense) {
	case OrderType::ASCENDING:
		return FindRangeBound<LessThan, FROM>(over, order_begin, order_end, boundary, expr_idx);
	case OrderType::DESCENDING:
		return FindRangeBound<GreaterThan, FROM>(over, order_begin, order_end, boundary, expr_idx);
	default:
		throw InternalException("Unsupported ORDER BY sense for RANGE");
	}
}

void WindowBoundariesState::Update(const idx_t row_idx, WindowInputColumn &range_collection, const idx_t expr_idx,
                                   WindowInputExpression &boundary_start, WindowInputExpression &boundary_end,
                                   const ValidityMask &partition_mask, const ValidityMask &order_mask) {

	auto &bounds = *this;
	if (bounds.partition_count + bounds.order_count > 0) {

		// determine partition and peer group boundaries to ultimately figure out window size
		bounds.is_same_partition = !partition_mask.RowIsValidUnsafe(row_idx);
		bounds.is_peer = !order_mask.RowIsValidUnsafe(row_idx);

		// when the partition changes, recompute the boundaries
		if (!bounds.is_same_partition) {
			bounds.partition_start = row_idx;
			bounds.peer_start = row_idx;

			// find end of partition
			bounds.partition_end = bounds.input_size;
			if (bounds.partition_count) {
				idx_t n = 1;
				bounds.partition_end = FindNextStart(partition_mask, bounds.partition_start + 1, bounds.input_size, n);
			}

			// Find valid ordering values for the new partition
			// so we can exclude NULLs from RANGE expression computations
			bounds.valid_start = bounds.partition_start;
			bounds.valid_end = bounds.partition_end;

			if ((bounds.valid_start < bounds.valid_end) && bounds.has_preceding_range) {
				// Exclude any leading NULLs
				if (range_collection.CellIsNull(bounds.valid_start)) {
					idx_t n = 1;
					bounds.valid_start = FindNextStart(order_mask, bounds.valid_start + 1, bounds.valid_end, n);
				}
			}

			if ((bounds.valid_start < bounds.valid_end) && bounds.has_following_range) {
				// Exclude any trailing NULLs
				if (range_collection.CellIsNull(bounds.valid_end - 1)) {
					idx_t n = 1;
					bounds.valid_end = FindPrevStart(order_mask, bounds.valid_start, bounds.valid_end, n);
				}
			}

		} else if (!bounds.is_peer) {
			bounds.peer_start = row_idx;
		}

		if (bounds.needs_peer) {
			bounds.peer_end = bounds.partition_end;
			if (bounds.order_count) {
				idx_t n = 1;
				bounds.peer_end = FindNextStart(order_mask, bounds.peer_start + 1, bounds.partition_end, n);
			}
		}

	} else {
		bounds.is_same_partition = false;
		bounds.is_peer = true;
		bounds.partition_end = bounds.input_size;
		bounds.peer_end = bounds.partition_end;
	}

	// determine window boundaries depending on the type of expression
	bounds.window_start = -1;
	bounds.window_end = -1;

	switch (bounds.start_boundary) {
	case WindowBoundary::UNBOUNDED_PRECEDING:
		bounds.window_start = bounds.partition_start;
		break;
	case WindowBoundary::CURRENT_ROW_ROWS:
		bounds.window_start = row_idx;
		break;
	case WindowBoundary::CURRENT_ROW_RANGE:
		bounds.window_start = bounds.peer_start;
		break;
	case WindowBoundary::EXPR_PRECEDING_ROWS: {
		bounds.window_start = (int64_t)row_idx - boundary_start.GetCell<int64_t>(expr_idx);
		break;
	}
	case WindowBoundary::EXPR_FOLLOWING_ROWS: {
		bounds.window_start = row_idx + boundary_start.GetCell<int64_t>(expr_idx);
		break;
	}
	case WindowBoundary::EXPR_PRECEDING_RANGE: {
		if (boundary_start.CellIsNull(expr_idx)) {
			bounds.window_start = bounds.peer_start;
		} else {
			bounds.window_start = FindOrderedRangeBound<true>(range_collection, bounds.range_sense, bounds.valid_start,
			                                                  row_idx, boundary_start, expr_idx);
		}
		break;
	}
	case WindowBoundary::EXPR_FOLLOWING_RANGE: {
		if (boundary_start.CellIsNull(expr_idx)) {
			bounds.window_start = bounds.peer_start;
		} else {
			bounds.window_start = FindOrderedRangeBound<true>(range_collection, bounds.range_sense, row_idx,
			                                                  bounds.valid_end, boundary_start, expr_idx);
		}
		break;
	}
	default:
		throw InternalException("Unsupported window start boundary");
	}

	switch (bounds.end_boundary) {
	case WindowBoundary::CURRENT_ROW_ROWS:
		bounds.window_end = row_idx + 1;
		break;
	case WindowBoundary::CURRENT_ROW_RANGE:
		bounds.window_end = bounds.peer_end;
		break;
	case WindowBoundary::UNBOUNDED_FOLLOWING:
		bounds.window_end = bounds.partition_end;
		break;
	case WindowBoundary::EXPR_PRECEDING_ROWS:
		bounds.window_end = (int64_t)row_idx - boundary_end.GetCell<int64_t>(expr_idx) + 1;
		break;
	case WindowBoundary::EXPR_FOLLOWING_ROWS:
		bounds.window_end = row_idx + boundary_end.GetCell<int64_t>(expr_idx) + 1;
		break;
	case WindowBoundary::EXPR_PRECEDING_RANGE: {
		if (boundary_end.CellIsNull(expr_idx)) {
			bounds.window_end = bounds.peer_end;
		} else {
			bounds.window_end = FindOrderedRangeBound<false>(range_collection, bounds.range_sense, bounds.valid_start,
			                                                 row_idx, boundary_end, expr_idx);
		}
		break;
	}
	case WindowBoundary::EXPR_FOLLOWING_RANGE: {
		if (boundary_end.CellIsNull(expr_idx)) {
			bounds.window_end = bounds.peer_end;
		} else {
			bounds.window_end = FindOrderedRangeBound<false>(range_collection, bounds.range_sense, row_idx,
			                                                 bounds.valid_end, boundary_end, expr_idx);
		}
		break;
	}
	default:
		throw InternalException("Unsupported window end boundary");
	}

	// clamp windows to partitions if they should exceed
	if (bounds.window_start < (int64_t)bounds.partition_start) {
		bounds.window_start = bounds.partition_start;
	}
	if (bounds.window_start > (int64_t)bounds.partition_end) {
		bounds.window_start = bounds.partition_end;
	}
	if (bounds.window_end < (int64_t)bounds.partition_start) {
		bounds.window_end = bounds.partition_start;
	}
	if (bounds.window_end > (int64_t)bounds.partition_end) {
		bounds.window_end = bounds.partition_end;
	}

	if (bounds.window_start < 0 || bounds.window_end < 0) {
		throw InternalException("Failed to compute window boundaries");
	}
}

struct WindowExecutor {
	static bool IsConstantAggregate(const BoundWindowExpression &wexpr);

	WindowExecutor(BoundWindowExpression &wexpr, ClientContext &context, const ValidityMask &partition_mask,
	               const idx_t count);

	void Sink(DataChunk &input_chunk, const idx_t input_idx, const idx_t total_count);
	void Finalize(WindowAggregationMode mode);

	void Evaluate(idx_t row_idx, DataChunk &input_chunk, Vector &result, const ValidityMask &partition_mask,
	              const ValidityMask &order_mask);

	// The function
	BoundWindowExpression &wexpr;

	// Frame management
	WindowBoundariesState bounds;
	uint64_t dense_rank = 1;
	uint64_t rank_equal = 0;
	uint64_t rank = 1;

	// Expression collections
	DataChunk payload_collection;
	ExpressionExecutor payload_executor;
	DataChunk payload_chunk;

	ExpressionExecutor filter_executor;
	ValidityMask filter_mask;
	vector<validity_t> filter_bits;
	SelectionVector filter_sel;

	// LEAD/LAG Evaluation
	WindowInputExpression leadlag_offset;
	WindowInputExpression leadlag_default;

	// evaluate boundaries if present. Parser has checked boundary types.
	WindowInputExpression boundary_start;
	WindowInputExpression boundary_end;

	// evaluate RANGE expressions, if needed
	WindowInputColumn range;

	// IGNORE NULLS
	ValidityMask ignore_nulls;

	// build a segment tree for frame-adhering aggregates
	// see http://www.vldb.org/pvldb/vol8/p1058-leis.pdf
	unique_ptr<WindowSegmentTree> segment_tree = nullptr;

	// all aggregate values are the same for each partition
	unique_ptr<WindowConstantAggregate> constant_aggregate = nullptr;
};

bool WindowExecutor::IsConstantAggregate(const BoundWindowExpression &wexpr) {
	if (!wexpr.aggregate) {
		return false;
	}

	//	COUNT(*) is already handled efficiently by segment trees.
	if (wexpr.children.empty()) {
		return false;
	}

	/*
	    The default framing option is RANGE UNBOUNDED PRECEDING, which
	    is the same as RANGE BETWEEN UNBOUNDED PRECEDING AND CURRENT
	    ROW; it sets the frame to be all rows from the partition start
	    up through the current row's last peer (a row that the window's
	    ORDER BY clause considers equivalent to the current row; all
	    rows are peers if there is no ORDER BY). In general, UNBOUNDED
	    PRECEDING means that the frame starts with the first row of the
	    partition, and similarly UNBOUNDED FOLLOWING means that the
	    frame ends with the last row of the partition, regardless of
	    RANGE, ROWS or GROUPS mode. In ROWS mode, CURRENT ROW means that
	    the frame starts or ends with the current row; but in RANGE or
	    GROUPS mode it means that the frame starts or ends with the
	    current row's first or last peer in the ORDER BY ordering. The
	    offset PRECEDING and offset FOLLOWING options vary in meaning
	    depending on the frame mode.
	*/
	switch (wexpr.start) {
	case WindowBoundary::UNBOUNDED_PRECEDING:
		break;
	case WindowBoundary::CURRENT_ROW_RANGE:
		if (!wexpr.orders.empty()) {
			return false;
		}
		break;
	default:
		return false;
	}

	switch (wexpr.end) {
	case WindowBoundary::UNBOUNDED_FOLLOWING:
		break;
	case WindowBoundary::CURRENT_ROW_RANGE:
		if (!wexpr.orders.empty()) {
			return false;
		}
		break;
	default:
		return false;
	}

	return true;
}

WindowExecutor::WindowExecutor(BoundWindowExpression &wexpr, ClientContext &context, const ValidityMask &partition_mask,
                               const idx_t count)
    : wexpr(wexpr), bounds(wexpr, count), payload_collection(), payload_executor(context), filter_executor(context),
      leadlag_offset(wexpr.offset_expr.get(), context), leadlag_default(wexpr.default_expr.get(), context),
      boundary_start(wexpr.start_expr.get(), context), boundary_end(wexpr.end_expr.get(), context),
      range((bounds.has_preceding_range || bounds.has_following_range) ? wexpr.orders[0].expression.get() : nullptr,
            context, count)

{
	// TODO we could evaluate those expressions in parallel

	//	Check for constant aggregate
	if (IsConstantAggregate(wexpr)) {
		constant_aggregate =
		    make_uniq<WindowConstantAggregate>(AggregateObject(wexpr), wexpr.return_type, partition_mask, count);
	}

	// evaluate the FILTER clause and stuff it into a large mask for compactness and reuse
	if (wexpr.filter_expr) {
		// 	Start with all invalid and set the ones that pass
		filter_bits.resize(ValidityMask::ValidityMaskSize(count), 0);
		filter_mask.Initialize(filter_bits.data());
		filter_executor.AddExpression(*wexpr.filter_expr);
		filter_sel.Initialize(STANDARD_VECTOR_SIZE);
	}

	// TODO: child may be a scalar, don't need to materialize the whole collection then

	// evaluate inner expressions of window functions, could be more complex
	PrepareInputExpressions(wexpr.children, payload_executor, payload_chunk);

	auto types = payload_chunk.GetTypes();
	if (!types.empty()) {
		payload_collection.Initialize(Allocator::Get(context), types);
	}
}

void WindowExecutor::Sink(DataChunk &input_chunk, const idx_t input_idx, const idx_t total_count) {
	// Single pass over the input to produce the global data.
	// Vectorisation for the win...

	// Set up a validity mask for IGNORE NULLS
	bool check_nulls = false;
	if (wexpr.ignore_nulls) {
		switch (wexpr.type) {
		case ExpressionType::WINDOW_LEAD:
		case ExpressionType::WINDOW_LAG:
		case ExpressionType::WINDOW_FIRST_VALUE:
		case ExpressionType::WINDOW_LAST_VALUE:
		case ExpressionType::WINDOW_NTH_VALUE:
			check_nulls = true;
			break;
		default:
			break;
		}
	}

	const auto count = input_chunk.size();

	idx_t filtered = 0;
	SelectionVector *filtering = nullptr;
	if (wexpr.filter_expr) {
		filtering = &filter_sel;
		filtered = filter_executor.SelectExpression(input_chunk, filter_sel);
		for (idx_t f = 0; f < filtered; ++f) {
			filter_mask.SetValid(input_idx + filter_sel[f]);
		}
	}

	if (!wexpr.children.empty()) {
		payload_chunk.Reset();
		payload_executor.Execute(input_chunk, payload_chunk);
		payload_chunk.Verify();
		if (constant_aggregate) {
			constant_aggregate->Sink(payload_chunk, filtering, filtered);
		} else {
			payload_collection.Append(payload_chunk, true);
		}

		// process payload chunks while they are still piping hot
		if (check_nulls) {
			UnifiedVectorFormat vdata;
			payload_chunk.data[0].ToUnifiedFormat(count, vdata);
			if (!vdata.validity.AllValid()) {
				//	Lazily materialise the contents when we find the first NULL
				if (ignore_nulls.AllValid()) {
					ignore_nulls.Initialize(total_count);
				}
				// Write to the current position
				if (input_idx % ValidityMask::BITS_PER_VALUE == 0) {
					// If we are at the edge of an output entry, just copy the entries
					auto dst = ignore_nulls.GetData() + ignore_nulls.EntryCount(input_idx);
					auto src = vdata.validity.GetData();
					for (auto entry_count = vdata.validity.EntryCount(count); entry_count-- > 0;) {
						*dst++ = *src++;
					}
				} else {
					// If not, we have ragged data and need to copy one bit at a time.
					for (idx_t i = 0; i < count; ++i) {
						ignore_nulls.Set(input_idx + i, vdata.validity.RowIsValid(i));
					}
				}
			}
		}
	}

	range.Append(input_chunk);
}

void WindowExecutor::Finalize(WindowAggregationMode mode) {
	// build a segment tree for frame-adhering aggregates
	// see http://www.vldb.org/pvldb/vol8/p1058-leis.pdf
	if (constant_aggregate) {
		constant_aggregate->Finalize();
	} else if (wexpr.aggregate) {
		segment_tree = make_uniq<WindowSegmentTree>(AggregateObject(wexpr), wexpr.return_type, &payload_collection,
		                                            filter_mask, mode);
	}
}

void WindowExecutor::Evaluate(idx_t row_idx, DataChunk &input_chunk, Vector &result, const ValidityMask &partition_mask,
                              const ValidityMask &order_mask) {
	// Evaluate the row-level arguments
	boundary_start.Execute(input_chunk);
	boundary_end.Execute(input_chunk);

	leadlag_offset.Execute(input_chunk);
	leadlag_default.Execute(input_chunk);

	// this is the main loop, go through all sorted rows and compute window function result
	for (idx_t output_offset = 0; output_offset < input_chunk.size(); ++output_offset, ++row_idx) {
		// special case, OVER (), aggregate over everything
		bounds.Update(row_idx, range, output_offset, boundary_start, boundary_end, partition_mask, order_mask);
		if (WindowNeedsRank(wexpr)) {
			if (!bounds.is_same_partition || row_idx == 0) { // special case for first row, need to init
				dense_rank = 1;
				rank = 1;
				rank_equal = 0;
			} else if (!bounds.is_peer) {
				dense_rank++;
				rank += rank_equal;
				rank_equal = 0;
			}
			rank_equal++;
		}

		// if no values are read for window, result is NULL
		if (bounds.window_start >= bounds.window_end) {
			FlatVector::SetNull(result, output_offset, true);
			continue;
		}

		switch (wexpr.type) {
		case ExpressionType::WINDOW_AGGREGATE: {
			if (constant_aggregate) {
				constant_aggregate->Compute(result, output_offset, bounds.window_start, bounds.window_end);
			} else {
				segment_tree->Compute(result, output_offset, bounds.window_start, bounds.window_end);
			}
			break;
		}
		case ExpressionType::WINDOW_ROW_NUMBER: {
			auto rdata = FlatVector::GetData<int64_t>(result);
			rdata[output_offset] = row_idx - bounds.partition_start + 1;
			break;
		}
		case ExpressionType::WINDOW_RANK_DENSE: {
			auto rdata = FlatVector::GetData<int64_t>(result);
			rdata[output_offset] = dense_rank;
			break;
		}
		case ExpressionType::WINDOW_RANK: {
			auto rdata = FlatVector::GetData<int64_t>(result);
			rdata[output_offset] = rank;
			break;
		}
		case ExpressionType::WINDOW_PERCENT_RANK: {
			int64_t denom = (int64_t)bounds.partition_end - bounds.partition_start - 1;
			double percent_rank = denom > 0 ? ((double)rank - 1) / denom : 0;
			auto rdata = FlatVector::GetData<double>(result);
			rdata[output_offset] = percent_rank;
			break;
		}
		case ExpressionType::WINDOW_CUME_DIST: {
			int64_t denom = (int64_t)bounds.partition_end - bounds.partition_start;
			double cume_dist = denom > 0 ? ((double)(bounds.peer_end - bounds.partition_start)) / denom : 0;
			auto rdata = FlatVector::GetData<double>(result);
			rdata[output_offset] = cume_dist;
			break;
		}
		case ExpressionType::WINDOW_NTILE: {
			D_ASSERT(payload_collection.ColumnCount() == 1);
			if (CellIsNull(payload_collection, 0, row_idx)) {
				FlatVector::SetNull(result, output_offset, true);
			} else {
				auto n_param = GetCell<int64_t>(payload_collection, 0, row_idx);
				if (n_param < 1) {
					throw InvalidInputException("Argument for ntile must be greater than zero");
				}
				// With thanks from SQLite's ntileValueFunc()
				int64_t n_total = bounds.partition_end - bounds.partition_start;
				if (n_param > n_total) {
					// more groups allowed than we have values
					// map every entry to a unique group
					n_param = n_total;
				}
				int64_t n_size = (n_total / n_param);
				// find the row idx within the group
				D_ASSERT(row_idx >= bounds.partition_start);
				int64_t adjusted_row_idx = row_idx - bounds.partition_start;
				// now compute the ntile
				int64_t n_large = n_total - n_param * n_size;
				int64_t i_small = n_large * (n_size + 1);
				int64_t result_ntile;

				D_ASSERT((n_large * (n_size + 1) + (n_param - n_large) * n_size) == n_total);

				if (adjusted_row_idx < i_small) {
					result_ntile = 1 + adjusted_row_idx / (n_size + 1);
				} else {
					result_ntile = 1 + n_large + (adjusted_row_idx - i_small) / n_size;
				}
				// result has to be between [1, NTILE]
				D_ASSERT(result_ntile >= 1 && result_ntile <= n_param);
				auto rdata = FlatVector::GetData<int64_t>(result);
				rdata[output_offset] = result_ntile;
			}
			break;
		}
		case ExpressionType::WINDOW_LEAD:
		case ExpressionType::WINDOW_LAG: {
			int64_t offset = 1;
			if (wexpr.offset_expr) {
				offset = leadlag_offset.GetCell<int64_t>(output_offset);
			}
			int64_t val_idx = (int64_t)row_idx;
			if (wexpr.type == ExpressionType::WINDOW_LEAD) {
				val_idx += offset;
			} else {
				val_idx -= offset;
			}

			idx_t delta = 0;
			if (val_idx < (int64_t)row_idx) {
				// Count backwards
				delta = idx_t(row_idx - val_idx);
				val_idx = FindPrevStart(ignore_nulls, bounds.partition_start, row_idx, delta);
			} else if (val_idx > (int64_t)row_idx) {
				delta = idx_t(val_idx - row_idx);
				val_idx = FindNextStart(ignore_nulls, row_idx + 1, bounds.partition_end, delta);
			}
			// else offset is zero, so don't move.

			if (!delta) {
				CopyCell(payload_collection, 0, val_idx, result, output_offset);
			} else if (wexpr.default_expr) {
				leadlag_default.CopyCell(result, output_offset);
			} else {
				FlatVector::SetNull(result, output_offset, true);
			}
			break;
		}
		case ExpressionType::WINDOW_FIRST_VALUE: {
			//	Same as NTH_VALUE(..., 1)
			idx_t n = 1;
			const auto first_idx = FindNextStart(ignore_nulls, bounds.window_start, bounds.window_end, n);
			if (!n) {
				CopyCell(payload_collection, 0, first_idx, result, output_offset);
			} else {
				FlatVector::SetNull(result, output_offset, true);
			}
			break;
		}
		case ExpressionType::WINDOW_LAST_VALUE: {
			idx_t n = 1;
			const auto last_idx = FindPrevStart(ignore_nulls, bounds.window_start, bounds.window_end, n);
			if (!n) {
				CopyCell(payload_collection, 0, last_idx, result, output_offset);
			} else {
				FlatVector::SetNull(result, output_offset, true);
			}
			break;
		}
		case ExpressionType::WINDOW_NTH_VALUE: {
			D_ASSERT(payload_collection.ColumnCount() == 2);
			// Returns value evaluated at the row that is the n'th row of the window frame (counting from 1);
			// returns NULL if there is no such row.
			if (CellIsNull(payload_collection, 1, row_idx)) {
				FlatVector::SetNull(result, output_offset, true);
			} else {
				auto n_param = GetCell<int64_t>(payload_collection, 1, row_idx);
				if (n_param < 1) {
					FlatVector::SetNull(result, output_offset, true);
				} else {
					auto n = idx_t(n_param);
					const auto nth_index = FindNextStart(ignore_nulls, bounds.window_start, bounds.window_end, n);
					if (!n) {
						CopyCell(payload_collection, 0, nth_index, result, output_offset);
					} else {
						FlatVector::SetNull(result, output_offset, true);
					}
				}
			}
			break;
		}
		default:
			throw InternalException("Window aggregate type %s", ExpressionTypeToString(wexpr.type));
		}
	}

	result.Verify(input_chunk.size());
}

//===--------------------------------------------------------------------===//
// Sink
//===--------------------------------------------------------------------===//
SinkResultType PhysicalWindow::Sink(ExecutionContext &context, DataChunk &chunk, OperatorSinkInput &input) const {
	auto &lstate = input.local_state.Cast<WindowLocalSinkState>();

	lstate.Sink(chunk);

	return SinkResultType::NEED_MORE_INPUT;
}

void PhysicalWindow::Combine(ExecutionContext &context, GlobalSinkState &gstate_p, LocalSinkState &lstate_p) const {
	auto &lstate = lstate_p.Cast<WindowLocalSinkState>();
	lstate.Combine();
}

unique_ptr<LocalSinkState> PhysicalWindow::GetLocalSinkState(ExecutionContext &context) const {
	auto &gstate = sink_state->Cast<WindowGlobalSinkState>();
	return make_uniq<WindowLocalSinkState>(context.client, gstate);
}

unique_ptr<GlobalSinkState> PhysicalWindow::GetGlobalSinkState(ClientContext &context) const {
	return make_uniq<WindowGlobalSinkState>(*this, context);
}

SinkFinalizeType PhysicalWindow::Finalize(Pipeline &pipeline, Event &event, ClientContext &context,
                                          GlobalSinkState &gstate_p) const {
	auto &state = gstate_p.Cast<WindowGlobalSinkState>();

	//	Did we get any data?
	if (!state.global_partition->count) {
		return SinkFinalizeType::NO_OUTPUT_POSSIBLE;
	}

	// Do we have any sorting to schedule?
	if (state.global_partition->rows) {
		D_ASSERT(!state.global_partition->grouping_data);
		return state.global_partition->rows->count ? SinkFinalizeType::READY : SinkFinalizeType::NO_OUTPUT_POSSIBLE;
	}

	// Find the first group to sort
	auto &groups = state.global_partition->grouping_data->GetPartitions();
	if (groups.empty()) {
		// Empty input!
		return SinkFinalizeType::NO_OUTPUT_POSSIBLE;
	}

	// Schedule all the sorts for maximum thread utilisation
	auto new_event = make_shared<PartitionMergeEvent>(*state.global_partition, pipeline);
	event.InsertEvent(std::move(new_event));

	return SinkFinalizeType::READY;
}

//===--------------------------------------------------------------------===//
// Source
//===--------------------------------------------------------------------===//
class WindowGlobalSourceState : public GlobalSourceState {
public:
	explicit WindowGlobalSourceState(WindowGlobalSinkState &gsink) : gsink(*gsink.global_partition), next_bin(0) {
	}

	PartitionGlobalSinkState &gsink;
	//! The output read position.
	atomic<idx_t> next_bin;

public:
	idx_t MaxThreads() override {
		// If there is only one partition, we have to process it on one thread.
		if (!gsink.grouping_data) {
			return 1;
		}

		// If there is not a lot of data, process serially.
		if (gsink.count < STANDARD_ROW_GROUPS_SIZE) {
			return 1;
		}

		return gsink.hash_groups.size();
	}
};

// Per-thread read state
class WindowLocalSourceState : public LocalSourceState {
public:
	using HashGroupPtr = unique_ptr<PartitionGlobalHashGroup>;
	using WindowExecutorPtr = unique_ptr<WindowExecutor>;
	using WindowExecutors = vector<WindowExecutorPtr>;

	WindowLocalSourceState(const PhysicalWindow &op_p, ExecutionContext &context, WindowGlobalSourceState &gsource)
	    : context(context.client), op(op_p), gsink(gsource.gsink) {

		vector<LogicalType> output_types;
		for (idx_t expr_idx = 0; expr_idx < op.select_list.size(); ++expr_idx) {
			D_ASSERT(op.select_list[expr_idx]->GetExpressionClass() == ExpressionClass::BOUND_WINDOW);
			auto &wexpr = op.select_list[expr_idx]->Cast<BoundWindowExpression>();
			output_types.emplace_back(wexpr.return_type);
		}
		output_chunk.Initialize(Allocator::Get(context.client), output_types);

		const auto &input_types = gsink.payload_types;
		layout.Initialize(input_types);
		input_chunk.Initialize(gsink.allocator, input_types);
	}

	void MaterializeSortedData();
	void GeneratePartition(WindowGlobalSinkState &gstate, const idx_t hash_bin);
	void Scan(DataChunk &chunk);

	HashGroupPtr hash_group;
	ClientContext &context;
	const PhysicalWindow &op;

	PartitionGlobalSinkState &gsink;

	//! The generated input chunks
	unique_ptr<RowDataCollection> rows;
	unique_ptr<RowDataCollection> heap;
	RowLayout layout;
	//! The partition boundary mask
	vector<validity_t> partition_bits;
	ValidityMask partition_mask;
	//! The order boundary mask
	vector<validity_t> order_bits;
	ValidityMask order_mask;
	//! The current execution functions
	WindowExecutors window_execs;

	//! The read partition
	idx_t hash_bin;
	//! The read cursor
	unique_ptr<RowDataCollectionScanner> scanner;
	//! Buffer for the inputs
	DataChunk input_chunk;
	//! Buffer for window results
	DataChunk output_chunk;
};

void WindowLocalSourceState::MaterializeSortedData() {
	auto &global_sort_state = *hash_group->global_sort;
	if (global_sort_state.sorted_blocks.empty()) {
		return;
	}

	// scan the sorted row data
	D_ASSERT(global_sort_state.sorted_blocks.size() == 1);
	auto &sb = *global_sort_state.sorted_blocks[0];

	// Free up some memory before allocating more
	sb.radix_sorting_data.clear();
	sb.blob_sorting_data = nullptr;

	// Move the sorting row blocks into our RDCs
	auto &buffer_manager = global_sort_state.buffer_manager;
	auto &sd = *sb.payload_data;

	// Data blocks are required
	D_ASSERT(!sd.data_blocks.empty());
	auto &block = sd.data_blocks[0];
	rows = make_uniq<RowDataCollection>(buffer_manager, block->capacity, block->entry_size);
	rows->blocks = std::move(sd.data_blocks);
	rows->count = std::accumulate(rows->blocks.begin(), rows->blocks.end(), idx_t(0),
	                              [&](idx_t c, const unique_ptr<RowDataBlock> &b) { return c + b->count; });

	// Heap blocks are optional, but we want both for iteration.
	if (!sd.heap_blocks.empty()) {
		auto &block = sd.heap_blocks[0];
		heap = make_uniq<RowDataCollection>(buffer_manager, block->capacity, block->entry_size);
		heap->blocks = std::move(sd.heap_blocks);
		hash_group.reset();
	} else {
		heap = make_uniq<RowDataCollection>(buffer_manager, (idx_t)Storage::BLOCK_SIZE, 1, true);
	}
	heap->count = std::accumulate(heap->blocks.begin(), heap->blocks.end(), idx_t(0),
	                              [&](idx_t c, const unique_ptr<RowDataBlock> &b) { return c + b->count; });
}

void WindowLocalSourceState::GeneratePartition(WindowGlobalSinkState &gstate, const idx_t hash_bin_p) {
	//	Get rid of any stale data
	hash_bin = hash_bin_p;

	// There are three types of partitions:
	// 1. No partition (no sorting)
	// 2. One partition (sorting, but no hashing)
	// 3. Multiple partitions (sorting and hashing)

	//	How big is the partition?
	idx_t count = 0;
	if (hash_bin < gsink.hash_groups.size() && gsink.hash_groups[hash_bin]) {
		count = gsink.hash_groups[hash_bin]->count;
	} else if (gsink.rows && !hash_bin) {
		count = gsink.count;
	} else {
		return;
	}

	//	Initialise masks to false
	const auto bit_count = ValidityMask::ValidityMaskSize(count);
	partition_bits.clear();
	partition_bits.resize(bit_count, 0);
	partition_mask.Initialize(partition_bits.data());

	order_bits.clear();
	order_bits.resize(bit_count, 0);
	order_mask.Initialize(order_bits.data());

	// Scan the sorted data into new Collections
	auto external = gsink.external;
	if (gsink.rows && !hash_bin) {
		// Simple mask
		partition_mask.SetValidUnsafe(0);
		order_mask.SetValidUnsafe(0);
		//	No partition - align the heap blocks with the row blocks
		rows = gsink.rows->CloneEmpty(gsink.rows->keep_pinned);
		heap = gsink.strings->CloneEmpty(gsink.strings->keep_pinned);
		RowDataCollectionScanner::AlignHeapBlocks(*rows, *heap, *gsink.rows, *gsink.strings, layout);
		external = true;
	} else if (hash_bin < gsink.hash_groups.size() && gsink.hash_groups[hash_bin]) {
		// Overwrite the collections with the sorted data
		hash_group = std::move(gsink.hash_groups[hash_bin]);
		hash_group->ComputeMasks(partition_mask, order_mask);
		MaterializeSortedData();
	} else {
		return;
	}

	// Create the executors for each function
	window_execs.clear();
	for (idx_t expr_idx = 0; expr_idx < op.select_list.size(); ++expr_idx) {
		D_ASSERT(op.select_list[expr_idx]->GetExpressionClass() == ExpressionClass::BOUND_WINDOW);
		auto &wexpr = op.select_list[expr_idx]->Cast<BoundWindowExpression>();
		auto wexec = make_uniq<WindowExecutor>(wexpr, context, partition_mask, count);
		window_execs.emplace_back(std::move(wexec));
	}

	//	First pass over the input without flushing
	//	TODO: Factor out the constructor data as global state
	scanner = make_uniq<RowDataCollectionScanner>(*rows, *heap, layout, external, false);
	idx_t input_idx = 0;
	while (true) {
		input_chunk.Reset();
		scanner->Scan(input_chunk);
		if (input_chunk.size() == 0) {
			break;
		}

		//	TODO: Parallelization opportunity
		for (auto &wexec : window_execs) {
			wexec->Sink(input_chunk, input_idx, scanner->Count());
		}
		input_idx += input_chunk.size();
	}

	//	TODO: Parallelization opportunity
	for (auto &wexec : window_execs) {
		wexec->Finalize(gstate.mode);
	}

	// External scanning assumes all blocks are swizzled.
	scanner->ReSwizzle();

	//	Second pass can flush
	scanner->Reset(true);
}

void WindowLocalSourceState::Scan(DataChunk &result) {
	D_ASSERT(scanner);
	if (!scanner->Remaining()) {
		return;
	}

	const auto position = scanner->Scanned();
	input_chunk.Reset();
	scanner->Scan(input_chunk);

	output_chunk.Reset();
	for (idx_t expr_idx = 0; expr_idx < window_execs.size(); ++expr_idx) {
		auto &executor = *window_execs[expr_idx];
		executor.Evaluate(position, input_chunk, output_chunk.data[expr_idx], partition_mask, order_mask);
	}
	output_chunk.SetCardinality(input_chunk);
	output_chunk.Verify();

	idx_t out_idx = 0;
	result.SetCardinality(input_chunk);
	for (idx_t col_idx = 0; col_idx < input_chunk.ColumnCount(); col_idx++) {
		result.data[out_idx++].Reference(input_chunk.data[col_idx]);
	}
	for (idx_t col_idx = 0; col_idx < output_chunk.ColumnCount(); col_idx++) {
		result.data[out_idx++].Reference(output_chunk.data[col_idx]);
	}
	result.Verify();
}

unique_ptr<LocalSourceState> PhysicalWindow::GetLocalSourceState(ExecutionContext &context,
                                                                 GlobalSourceState &gstate_p) const {
	auto &gstate = gstate_p.Cast<WindowGlobalSourceState>();
	return make_uniq<WindowLocalSourceState>(*this, context, gstate);
}

unique_ptr<GlobalSourceState> PhysicalWindow::GetGlobalSourceState(ClientContext &context) const {
	auto &gsink = sink_state->Cast<WindowGlobalSinkState>();
	return make_uniq<WindowGlobalSourceState>(gsink);
}

<<<<<<< HEAD
SourceResultType PhysicalWindow::GetData(ExecutionContext &context, DataChunk &chunk, OperatorSourceInput &input) const {
	auto &lsource = input.local_state.Cast<WindowLocalSourceState>();
	auto &lpsource = lsource.partition_source;
	auto &gsource = input.global_state.Cast<WindowGlobalSourceState>();
	auto &gpsource = gsource.partition_source;
=======
void PhysicalWindow::GetData(ExecutionContext &context, DataChunk &chunk, GlobalSourceState &gstate_p,
                             LocalSourceState &lstate_p) const {
	auto &lsource = lstate_p.Cast<WindowLocalSourceState>();
	auto &gsource = gstate_p.Cast<WindowGlobalSourceState>();
>>>>>>> 65cfcd58
	auto &gsink = sink_state->Cast<WindowGlobalSinkState>();

	auto &hash_groups = gsink.global_partition->hash_groups;
	const auto bin_count = hash_groups.empty() ? 1 : hash_groups.size();

	while (chunk.size() == 0) {
		//	Move to the next bin if we are done.
		while (!lsource.scanner || !lsource.scanner->Remaining()) {
			lsource.scanner.reset();
			lsource.rows.reset();
			lsource.heap.reset();
			lsource.hash_group.reset();
			auto hash_bin = gsource.next_bin++;
			if (hash_bin >= bin_count) {
				return chunk.size() > 0 ? SourceResultType::HAVE_MORE_OUTPUT : SourceResultType::FINISHED;
			}

			for (; hash_bin < hash_groups.size(); hash_bin = gsource.next_bin++) {
				if (hash_groups[hash_bin]) {
					break;
				}
			}
			lsource.GeneratePartition(gsink, hash_bin);
		}

		lsource.Scan(chunk);
	}

	return chunk.size() == 0 ? SourceResultType::FINISHED : SourceResultType::HAVE_MORE_OUTPUT;
}

string PhysicalWindow::ParamsToString() const {
	string result;
	for (idx_t i = 0; i < select_list.size(); i++) {
		if (i > 0) {
			result += "\n";
		}
		result += select_list[i]->GetName();
	}
	return result;
}

} // namespace duckdb<|MERGE_RESOLUTION|>--- conflicted
+++ resolved
@@ -1338,18 +1338,9 @@
 	return make_uniq<WindowGlobalSourceState>(gsink);
 }
 
-<<<<<<< HEAD
 SourceResultType PhysicalWindow::GetData(ExecutionContext &context, DataChunk &chunk, OperatorSourceInput &input) const {
 	auto &lsource = input.local_state.Cast<WindowLocalSourceState>();
-	auto &lpsource = lsource.partition_source;
 	auto &gsource = input.global_state.Cast<WindowGlobalSourceState>();
-	auto &gpsource = gsource.partition_source;
-=======
-void PhysicalWindow::GetData(ExecutionContext &context, DataChunk &chunk, GlobalSourceState &gstate_p,
-                             LocalSourceState &lstate_p) const {
-	auto &lsource = lstate_p.Cast<WindowLocalSourceState>();
-	auto &gsource = gstate_p.Cast<WindowGlobalSourceState>();
->>>>>>> 65cfcd58
 	auto &gsink = sink_state->Cast<WindowGlobalSinkState>();
 
 	auto &hash_groups = gsink.global_partition->hash_groups;
