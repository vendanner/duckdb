#include "duckdb/main/extension_helper.hpp"

#include "duckdb/common/file_system.hpp"
#include "duckdb/common/string_util.hpp"
#include "duckdb/common/windows.hpp"
#include "duckdb/main/client_context.hpp"
#include "duckdb/main/database.hpp"

#if defined(BUILD_ICU_EXTENSION) && !defined(DISABLE_BUILTIN_EXTENSIONS)
#define ICU_STATICALLY_LOADED true
#include "icu-extension.hpp"
#else
#define ICU_STATICALLY_LOADED false
#endif

#if defined(BUILD_PARQUET_EXTENSION) && !defined(DISABLE_BUILTIN_EXTENSIONS)
#define PARQUET_STATICALLY_LOADED true
#include "parquet-extension.hpp"
#else
#define PARQUET_STATICALLY_LOADED false
#endif

#if defined(BUILD_TPCH_EXTENSION) && !defined(DISABLE_BUILTIN_EXTENSIONS)
#define TPCH_STATICALLY_LOADED true
#include "tpch-extension.hpp"
#else
#define TPCH_STATICALLY_LOADED false
#endif

#if defined(BUILD_TPCDS_EXTENSION) && !defined(DISABLE_BUILTIN_EXTENSIONS)
#define TPCDS_STATICALLY_LOADED true
#include "tpcds-extension.hpp"
#else
#define TPCDS_STATICALLY_LOADED false
#endif

#if defined(BUILD_FTS_EXTENSION) && !defined(DISABLE_BUILTIN_EXTENSIONS)
#define FTS_STATICALLY_LOADED true
#include "fts-extension.hpp"
#else
#define FTS_STATICALLY_LOADED false
#endif

#if defined(BUILD_HTTPFS_EXTENSION) && !defined(DISABLE_BUILTIN_EXTENSIONS)
#define HTTPFS_STATICALLY_LOADED true
#include "httpfs-extension.hpp"
#else
#define HTTPFS_STATICALLY_LOADED false
#endif

#if defined(BUILD_VISUALIZER_EXTENSION) && !defined(DISABLE_BUILTIN_EXTENSIONS)
#include "visualizer-extension.hpp"
#endif

#if defined(BUILD_JSON_EXTENSION) && !defined(DISABLE_BUILTIN_EXTENSIONS)
#define JSON_STATICALLY_LOADED true
#include "json-extension.hpp"
#else
#define JSON_STATICALLY_LOADED false
#endif

#if defined(BUILD_JEMALLOC_EXTENSION) && !defined(DISABLE_BUILTIN_EXTENSIONS)
#define JEMALLOC_STATICALLY_LOADED true
#include "jemalloc-extension.hpp"
#else
#define JEMALLOC_STATICALLY_LOADED false
#endif

#if defined(BUILD_EXCEL_EXTENSION) && !defined(DISABLE_BUILTIN_EXTENSIONS)
#include "excel-extension.hpp"
#endif

#if defined(BUILD_SQLSMITH_EXTENSION) && !defined(DISABLE_BUILTIN_EXTENSIONS)
#include "sqlsmith-extension.hpp"
#endif

#if defined(BUILD_INET_EXTENSION) && !defined(DISABLE_BUILTIN_EXTENSIONS)
#include "inet-extension.hpp"
#endif

namespace duckdb {

//===--------------------------------------------------------------------===//
// Default Extensions
//===--------------------------------------------------------------------===//
static DefaultExtension internal_extensions[] = {
    {"icu", "Adds support for time zones and collations using the ICU library", ICU_STATICALLY_LOADED},
    {"parquet", "Adds support for reading and writing parquet files", PARQUET_STATICALLY_LOADED},
    {"tpch", "Adds TPC-H data generation and query support", TPCH_STATICALLY_LOADED},
    {"tpcds", "Adds TPC-DS data generation and query support", TPCDS_STATICALLY_LOADED},
    {"fts", "Adds support for Full-Text Search Indexes", FTS_STATICALLY_LOADED},
    {"httpfs", "Adds support for reading and writing files over a HTTP(S) connection", HTTPFS_STATICALLY_LOADED},
    {"json", "Adds support for JSON operations", JSON_STATICALLY_LOADED},
    {"jemalloc", "Overwrites system allocator with JEMalloc", JEMALLOC_STATICALLY_LOADED},
    {"sqlite_scanner", "Adds support for reading SQLite database files", false},
    {"postgres_scanner", "Adds support for reading from a Postgres database", false},
    {"inet", "Adds support for IP-related data types and functions", false},
    {nullptr, nullptr, false}};

idx_t ExtensionHelper::DefaultExtensionCount() {
	idx_t index;
	for (index = 0; internal_extensions[index].name != nullptr; index++) {
	}
	return index;
}

DefaultExtension ExtensionHelper::GetDefaultExtension(idx_t index) {
	D_ASSERT(index < DefaultExtensionCount());
	return internal_extensions[index];
}

//===--------------------------------------------------------------------===//
// Load Statically Compiled Extension
//===--------------------------------------------------------------------===//
void ExtensionHelper::LoadAllExtensions(DuckDB &db) {
<<<<<<< HEAD
	unordered_set<string> extensions {"parquet",    "icu",  "tpch",  "tpcds",    "fts",     "httpfs",
	                                  "visualizer", "json", "excel", "sqlsmith", "jemalloc"};
=======
	unordered_set<string> extensions {"parquet",    "icu",  "tpch",  "tpcds",    "fts", "httpfs",
	                                  "visualizer", "json", "excel", "sqlsmith", "inet"};
>>>>>>> 7639565c
	for (auto &ext : extensions) {
		LoadExtensionInternal(db, ext, true);
	}
}

ExtensionLoadResult ExtensionHelper::LoadExtension(DuckDB &db, const std::string &extension) {
	return LoadExtensionInternal(db, extension, false);
}

ExtensionLoadResult ExtensionHelper::LoadExtensionInternal(DuckDB &db, const std::string &extension,
                                                           bool initial_load) {
#ifdef DUCKDB_TEST_REMOTE_INSTALL
	if (!initial_load && StringUtil::Contains(DUCKDB_TEST_REMOTE_INSTALL, extension)) {
		Connection con(db);
		auto result = con.Query("INSTALL " + extension);
		if (result->HasError()) {
			result->Print();
			return ExtensionLoadResult::EXTENSION_UNKNOWN;
		}
		result = con.Query("LOAD " + extension);
		if (result->HasError()) {
			result->Print();
			return ExtensionLoadResult::EXTENSION_UNKNOWN;
		}
		return ExtensionLoadResult::LOADED_EXTENSION;
	}
#endif
	if (extension == "parquet") {
#if PARQUET_STATICALLY_LOADED
		db.LoadExtension<ParquetExtension>();
#else
		// parquet extension required but not build: skip this test
		return ExtensionLoadResult::NOT_LOADED;
#endif
	} else if (extension == "icu") {
#if ICU_STATICALLY_LOADED
		db.LoadExtension<ICUExtension>();
#else
		// icu extension required but not build: skip this test
		return ExtensionLoadResult::NOT_LOADED;
#endif
	} else if (extension == "tpch") {
#if TPCH_STATICALLY_LOADED
		db.LoadExtension<TPCHExtension>();
#else
		// icu extension required but not build: skip this test
		return ExtensionLoadResult::NOT_LOADED;
#endif
	} else if (extension == "tpcds") {
#if TPCDS_STATICALLY_LOADED
		db.LoadExtension<TPCDSExtension>();
#else
		// icu extension required but not build: skip this test
		return ExtensionLoadResult::NOT_LOADED;
#endif
	} else if (extension == "fts") {
#if FTS_STATICALLY_LOADED
		db.LoadExtension<FTSExtension>();
#else
		// fts extension required but not build: skip this test
		return ExtensionLoadResult::NOT_LOADED;
#endif
	} else if (extension == "httpfs") {
#if HTTPFS_STATICALLY_LOADED
		db.LoadExtension<HTTPFsExtension>();
#else
		return ExtensionLoadResult::NOT_LOADED;
#endif
	} else if (extension == "visualizer") {
#if defined(BUILD_VISUALIZER_EXTENSION) && !defined(DISABLE_BUILTIN_EXTENSIONS)
		db.LoadExtension<VisualizerExtension>();
#else
		// visualizer extension required but not build: skip this test
		return ExtensionLoadResult::NOT_LOADED;
#endif
	} else if (extension == "json") {
#if JSON_STATICALLY_LOADED
		db.LoadExtension<JSONExtension>();
#else
		// json extension required but not build: skip this test
		return ExtensionLoadResult::NOT_LOADED;
#endif
	} else if (extension == "excel") {
#if defined(BUILD_EXCEL_EXTENSION) && !defined(DISABLE_BUILTIN_EXTENSIONS)
		db.LoadExtension<EXCELExtension>();
#else
		// excel extension required but not build: skip this test
		return ExtensionLoadResult::NOT_LOADED;
#endif
	} else if (extension == "sqlsmith") {
#if defined(BUILD_SQLSMITH_EXTENSION) && !defined(DISABLE_BUILTIN_EXTENSIONS)
		db.LoadExtension<SQLSmithExtension>();
#else
		// excel extension required but not build: skip this test
		return ExtensionLoadResult::NOT_LOADED;
#endif
<<<<<<< HEAD
	} else if (extension == "jemalloc") {
#if defined(BUILD_JEMALLOC_EXTENSION) && !defined(DISABLE_BUILTIN_EXTENSIONS)
		db.LoadExtension<JEMallocExtension>();
#else
		// jemalloc extension required but not build: skip this test
=======
	} else if (extension == "inet") {
#if defined(BUILD_INET_EXTENSION) && !defined(DISABLE_BUILTIN_EXTENSIONS)
		db.LoadExtension<INETExtension>();
#else
		// excel extension required but not build: skip this test
>>>>>>> 7639565c
		return ExtensionLoadResult::NOT_LOADED;
#endif
	} else {
		// unknown extension
		return ExtensionLoadResult::EXTENSION_UNKNOWN;
	}
	return ExtensionLoadResult::LOADED_EXTENSION;
}

static std::vector<std::string> public_keys = {
    R"(
-----BEGIN PUBLIC KEY-----
MIIBIjANBgkqhkiG9w0BAQEFAAOCAQ8AMIIBCgKCAQEA6aZuHUa1cLR9YDDYaEfi
UDbWY8m2t7b71S+k1ZkXfHqu+5drAxm+dIDzdOHOKZSIdwnJbT3sSqwFoG6PlXF3
g3dsJjax5qESIhbVvf98nyipwNINxoyHCkcCIPkX17QP2xpnT7V59+CqcfDJXLqB
ymjqoFSlaH8dUCHybM4OXlWnAtVHW/nmw0khF8CetcWn4LxaTUHptByaBz8CasSs
gWpXgSfaHc3R9eArsYhtsVFGyL/DEWgkEHWolxY3Llenhgm/zOf3s7PsAMe7EJX4
qlSgiXE6OVBXnqd85z4k20lCw/LAOe5hoTMmRWXIj74MudWe2U91J6GrrGEZa7zT
7QIDAQAB
-----END PUBLIC KEY-----
)",
    R"(
-----BEGIN PUBLIC KEY-----
MIIBIjANBgkqhkiG9w0BAQEFAAOCAQ8AMIIBCgKCAQEAq8Gg1S/LI6ApMAYsFc9m
PrkFIY+nc0LXSpxm77twU8D5M0Xkz/Av4f88DQmj1OE3164bEtR7sl7xDPZojFHj
YYyucJxEI97l5OU1d3Pc1BdKXL4+mnW5FlUGj218u8qD+G1hrkySXQkrUzIjPPNw
o6knF3G/xqQF+KI+tc7ajnTni8CAlnUSxfnstycqbVS86m238PLASVPK9/SmIRgO
XCEV+ZNMlerq8EwsW4cJPHH0oNVMcaG+QT4z79roW1rbJghn9ubAVdQU6VLUAikI
b8keUyY+D0XdY9DpDBeiorb1qPYt8BPLOAQrIUAw1CgpMM9KFp9TNvW47KcG4bcB
dQIDAQAB
-----END PUBLIC KEY-----
)",
    R"(
-----BEGIN PUBLIC KEY-----
MIIBIjANBgkqhkiG9w0BAQEFAAOCAQ8AMIIBCgKCAQEAyYATA9KOQ0Azf97QAPfY
Jc/WeZyE4E1qlRgKWKqNtYSXZqk5At0V7w2ntAWtYSpczFrVepCJ0oPMDpZTigEr
NgOgfo5LEhPx5XmtCf62xY/xL3kgtfz9Mm5TBkuQy4KwY4z1npGr4NYYDXtF7kkf
LQE+FnD8Yr4E0wHBib7ey7aeeKWmwqvUjzDqG+TzaqwzO/RCUsSctqSS0t1oo2hv
4q1ofanUXsV8MXk/ujtgxu7WkVvfiSpK1zRazgeZjcrQFO9qL/pla0vBUxa1U8He
GMLnL0oRfcMg7yKrbIMrvlEl2ZmiR9im44dXJWfY42quObwr1PuEkEoCMcMisSWl
jwIDAQAB
-----END PUBLIC KEY-----
)",
    R"(
-----BEGIN PUBLIC KEY-----
MIIBIjANBgkqhkiG9w0BAQEFAAOCAQ8AMIIBCgKCAQEA4RvbWx3zLblDHH/lGUF5
Q512MT+v3YPriuibROMllv8WiCLAMeJ0QXbVaIzBOeHDeLx8yvoZZN+TENKxtT6u
IfMMneUzxHBqy0AQNfIsSsOnG5nqoeE/AwbS6VqCdH1aLfoCoPffacHYa0XvTcsi
aVlZfr+UzJS+ty8pRmFVi1UKSOADDdK8XfIovJl/zMP2TxYX2Y3fnjeLtl8Sqs2e
P+eHDoy7Wi4EPTyY7tNTCfxwKNHn1HQ5yrv5dgvMxFWIWXGz24yikFvtwLGHe8uJ
Wi+fBX+0PF0diZ6pIthZ149VU8qCqYAXjgpxZ0EZdrsiF6Ewz0cfg20SYApFcmW4
pwIDAQAB
-----END PUBLIC KEY-----
)",
    R"(
-----BEGIN PUBLIC KEY-----
MIIBIjANBgkqhkiG9w0BAQEFAAOCAQ8AMIIBCgKCAQEAyhd5AfwrUohG3O4DE0K9
O3FmgB7zE4aDnkL8UUfGCh5kdP8q7ewMjekY+c6LwWOmpdJpSwqhfV1q5ZU1l6rk
3hlt03LO3sgs28kcfOVH15hqfxts6Sg5KcRjxStE50ORmXGwXDcS9vqkJ60J1EHA
lcZqbCRSO73ZPLhdepfd0/C6tM0L7Ge6cAE62/MTmYNGv8fDzwQr/kYIJMdoS8Zp
thRpctFZJtPs3b0fffZA/TCLVKMvEVgTWs48751qKid7N/Lm/iEGx/tOf4o23Nec
Pz1IQaGLP+UOLVQbqQBHJWNOqigm7kWhDgs3N4YagWgxPEQ0WVLtFji/ZjlKZc7h
dwIDAQAB
-----END PUBLIC KEY-----
)",
    R"(
-----BEGIN PUBLIC KEY-----
MIIBIjANBgkqhkiG9w0BAQEFAAOCAQ8AMIIBCgKCAQEAnFDg3LhyV6BVE2Z3zQvN
6urrKvPhygTa5+wIPGwYTzJ8DfGALqlsX3VOXMvcJTca6SbuwwkoXHuSU5wQxfcs
bt4jTXD3NIoRwQPl+D9IbgIMuX0ACl27rJmr/f9zkY7qui4k1X82pQkxBe+/qJ4r
TBwVNONVx1fekTMnSCEhwg5yU3TNbkObu0qlQeJfuMWLDQbW/8v/qfr/Nz0JqHDN
yYKfKvFMlORxyJYiOyeOsbzNGEhkGQGOmKhRUhS35kD+oA0jqwPwMCM9O4kFg/L8
iZbpBBX2By1K3msejWMRAewTOyPas6YMQOYq9BMmWQqzVtG5xcaSJwN/YnMpJyqb
sQIDAQAB
-----END PUBLIC KEY-----
)",
    R"(
-----BEGIN PUBLIC KEY-----
MIIBIjANBgkqhkiG9w0BAQEFAAOCAQ8AMIIBCgKCAQEA1z0RU8vGrfEkrscEoZKA
GiOcGh2EMcKwjQpl4nKuR9H4o/dg+CZregVSHg7MP2f8mhLZZyoFev49oWOV4Rmi
qs99UNxm7DyKW1fF1ovowsUW5lsDoKYLvpuzHo0s4laiV4AnIYP7tHGLdzsnK2Os
Cp5dSuMwKHPZ9N25hXxFB/dRrAdIiXHvbSqr4N29XzfQloQpL3bGHLKY6guFHluH
X5dJ9eirVakWWou7BR2rnD0k9vER6oRdVnJ6YKb5uhWEOQ3NmV961oyr+uiDTcep
qqtGHWuFhENixtiWGjFJJcACwqxEAW3bz9lyrfnPDsHSW/rlQVDIAkik+fOp+R7L
kQIDAQAB
-----END PUBLIC KEY-----
)",
    R"(
-----BEGIN PUBLIC KEY-----
MIIBIjANBgkqhkiG9w0BAQEFAAOCAQ8AMIIBCgKCAQEAxwO27e1vnbNcpiDg7Wwx
K/w5aEGukXotu3529ieq+O39H0+Bak4vIbzGhDUh3/ElmxaFMAs4PYrWe/hc2WFD
H4JCOoFIn4y9gQeE855DGGFgeIVd1BnSs5S+5wUEMxLNyHdHSmINN6FsoZ535iUg
KdYjRh1iZevezg7ln8o/O36uthu925ehFBXSy6jLJgQlwmq0KxZJE0OAZhuDBM60
MtIunNa/e5y+Gw3GknFwtRLmn/nEckZx1nEtepYvvUa7UGy+8KuGuhOerCZTutbG
k8liCVgGenRve8unA2LrBbpL+AUf3CrZU/uAxxTqWmw6Z/S6TeW5ozeeyOCh8ii6
TwIDAQAB
-----END PUBLIC KEY-----
)",
    R"(
-----BEGIN PUBLIC KEY-----
MIIBIjANBgkqhkiG9w0BAQEFAAOCAQ8AMIIBCgKCAQEAsGIFOfIQ4RI5qu4klOxf
ge6eXwBMAkuTXyhyIIJDtE8CurnwQvUXVlt+Kf0SfuIFW6MY5ErcWE/vMFbc81IR
9wByOAAV2CTyiLGZT63uE8pN6FSHd6yGYCLjXd3P3cnP3Qj5pBncpLuAUDfHG4wP
bs9jIADw3HysD+eCNja8p7ZC7CzWxTcO7HsEu9deAAU19YywdpagXvQ0pJ9zV5qU
jrHxBygl31t6TmmX+3d+azjGu9Hu36E+5wcSOOhuwAFXDejb40Ixv53ItJ3fZzzH
PF2nj9sQvQ8c5ptjyOvQCBRdqkEWXIVHClxqWb+o59pDIh1G0UGcmiDN7K9Gz5HA
ZQIDAQAB
-----END PUBLIC KEY-----
)",
    R"(
-----BEGIN PUBLIC KEY-----
MIIBIjANBgkqhkiG9w0BAQEFAAOCAQ8AMIIBCgKCAQEAt9uUnlW/CoUXT68yaZh9
SeXHzGRCPNEI98Tara+dgYxDX1z7nfOh8o15liT0QsAzx34EewZOxcKCNiV/dZX5
z4clCkD8uUbZut6IVx8Eu+7Qcd5jZthRc6hQrN9Ltv7ZQEh7KGXOHa53kT2K01ws
4jbVmd/7Nx7y0Yyqhja01pIu/CUaTkODfQxBXwriLdIzp7y/iJeF/TLqCwZWHKQx
QOZnsPEveB1F00Va9MeAtTlXFUJ/TQXquqTjeLj4HuIRtbyuNgWoc0JyF+mcafAl
bnrNEBIfxZhAT81aUCIAzRJp6AqfdeZxnZ/WwohtZQZLXAxFQPTWCcP+Z9M7OIQL
WwIDAQAB
-----END PUBLIC KEY-----
)",
    R"(
-----BEGIN PUBLIC KEY-----
MIIBIjANBgkqhkiG9w0BAQEFAAOCAQ8AMIIBCgKCAQEA56NhfACkeCyZM07l2wmd
iTp24E2tLLKU3iByKlIRWRAvXsOejRMJTHTNHWa3cQ7uLP++Tf2St7ksNsyPMNZy
9QRTLNCYr9rN9loLwdb2sMWxFBwwzCaAOTahGI7GJQy30UB7FEND0X/5U2rZvQij
Q6K+O4aa+K9M5qyOHNMmXywmTnAgWKNaNxQHPRtD2+dSj60T6zXdtIuCrPfcNGg5
gj07qWGEXX83V/L7nSqCiIVYg/wqds1x52Yjk1nhXYNBTqlnhmOd8LynGxz/sXC7
h2Q9XsHjXIChW4FHyLIOl6b4zPMBSxzCigYm3QZJWfAkZv5PBRtnq7vhYOLHzLQj
CwIDAQAB
-----END PUBLIC KEY-----
)",
    R"(
-----BEGIN PUBLIC KEY-----
MIIBIjANBgkqhkiG9w0BAQEFAAOCAQ8AMIIBCgKCAQEAmfPLe0IWGYC0MZC6YiM3
QGfhT6zSKB0I2DW44nlBlWUcF+32jW2bFJtgE76qGGKFeU4kJBWYr99ufHoAodNg
M1Ehl/JfQ5KmbC1WIqnFTrgbmqJde79jeCvCpbFLuqnzidwO1PbXDbfRFQcgWaXT
mDVLNNVmLxA0GkCv+kydE2gtcOD9BDceg7F/56TDvclyI5QqAnjE2XIRMPZlXQP4
oF2kgz4Cn7LxLHYmkU2sS9NYLzHoyUqFplWlxkQjA4eQ0neutV1Ydmc1IX8W7R38
A7nFtaT8iI8w6Vkv7ijYN6xf5cVBPKZ3Dv7AdwPet86JD5mf5v+r7iwg5xl3r77Z
iwIDAQAB
-----END PUBLIC KEY-----
)",
    R"(
-----BEGIN PUBLIC KEY-----
MIIBIjANBgkqhkiG9w0BAQEFAAOCAQ8AMIIBCgKCAQEAoB1kWsX8YmCcFOD9ilBY
xK076HmUAN026uJ8JpmU9Hz+QT1FNXOsnj1h2G6U6btYVIdHUTHy/BvAumrDKqRz
qcEAzCuhxUjPjss54a/Zqu6nQcoIPHuG/Er39oZHIVkPR1WCvWj8wmyYv6T//dPH
unO6tW29sXXxS+J1Gah6vpbtJw1pI/liah1DZzb13KWPDI6ZzviTNnW4S05r6js/
30He+Yud6aywrdaP/7G90qcrteEFcjFy4Xf+5vG960oKoGoDplwX5poay1oCP9tb
g8AC8VSRAGi3oviTeSWZcrLXS8AtJhGvF48cXQj2q+8YeVKVDpH6fPQxJ9Sh9aeU
awIDAQAB
-----END PUBLIC KEY-----
)",
    R"(
-----BEGIN PUBLIC KEY-----
MIIBIjANBgkqhkiG9w0BAQEFAAOCAQ8AMIIBCgKCAQEA4NTMAIYIlCMID00ufy/I
AZXc8pocDx9N1Q5x5/cL3aIpLmx02AKo9BvTJaJuHiTjlwYhPtlhIrHV4HUVTkOX
sISp8B8v9i2I1RIvCTAcvy3gcH6rdRWZ0cdTUiMEqnnxBX9zdzl8oMzZcyauv19D
BeqJvzflIT96b8g8K3mvgJHs9a1j9f0gN8FuTA0c52DouKnrh8UwH7mlrumYerJw
6goJGQuK1HEOt6bcQuvogkbgJWOoEYwjNrPwQvIcP4wyrgSnOHg1yXOFE84oVynJ
czQEOz9ke42I3h8wrnQxilEYBVo2uX8MenqTyfGnE32lPRt3Wv1iEVQls8Cxiuy2
CQIDAQAB
-----END PUBLIC KEY-----
)",
    R"(
-----BEGIN PUBLIC KEY-----
MIIBIjANBgkqhkiG9w0BAQEFAAOCAQ8AMIIBCgKCAQEA3bUtfp66OtRyvIF/oucn
id8mo7gvbNEH04QMLO3Ok43dlWgWI3hekJAqOYc0mvoI5anqr98h8FI7aCYZm/bY
vpz0I1aXBaEPh3aWh8f/w9HME7ykBvmhMe3J+VFGWWL4eswfRl//GCtnSMBzDFhM
SaQOTvADWHkC0njeI5yXjf/lNm6fMACP1cnhuvCtnx7VP/DAtvUk9usDKG56MJnZ
UoVM3HHjbJeRwxCdlSWe12ilCdwMRKSDY92Hk38/zBLenH04C3HRQLjBGewACUmx
uvNInehZ4kSYFGa+7UxBxFtzJhlKzGR73qUjpWzZivCe1K0WfRVP5IWsKNCCESJ/
nQIDAQAB
-----END PUBLIC KEY-----
)",
    R"(
-----BEGIN PUBLIC KEY-----
MIIBIjANBgkqhkiG9w0BAQEFAAOCAQ8AMIIBCgKCAQEAyV2dE/CRUAUE8ybq/DoS
Lc7QlYXh04K+McbhN724TbHahLTuDk5mR5TAunA8Nea4euRzknKdMFAz1eh9gyy3
5x4UfXQW1fIZqNo6WNrGxYJgWAXU+pov+OvxsMQWzqS4jrTHDHbblCCLKp1akwJk
aFNyqgjAL373PcqXC+XAn8vHx4xHFoFP5lq4lLcJCOW5ee9v9El3w0USLwS+t1cF
RY3kuV6Njlr4zsRH9iM6/zaSuCALYWJ/JrPEurSJXzFZnWsvn6aQdeNeAn08+z0F
k2NwaauEo0xmLqzqTRGzjHqKKmeefN3/+M/FN2FrApDlxWQfhD2Y3USdAiN547Nj
1wIDAQAB
-----END PUBLIC KEY-----
)",
    R"(
-----BEGIN PUBLIC KEY-----
MIIBIjANBgkqhkiG9w0BAQEFAAOCAQ8AMIIBCgKCAQEAvm2+kTrEQWZXuxhWzBdl
PCbQGqbrukbeS6JKSlQLJDC8ayZIxFxatqg1Q8UPyv89MVRsHOGlG1OqFaOEtPjQ
Oo6j/moFwB4GPyJhJHOGpCKa4CLB5clhfDCLJw6ty7PcDU3T6yW4X4Qc5k4LRRWy
yzC8lVHfBdarN+1iEe0ALMOGoeiJjVn6i/AFxktRwgd8njqv/oWQyfjJZXkNMsb6
7ZDxNVAUrp/WXpE4Kq694bB9xa/pWsqv7FjQJUgTnEzvbN+qXnVPtA7dHcOYYJ8Z
SbrJUfHrf8TS5B54AiopFpWG+hIbjqqdigqabBqFpmjiRDZgDy4zJJj52xJZMnrp
rwIDAQAB
-----END PUBLIC KEY-----
)",
    R"(
-----BEGIN PUBLIC KEY-----
MIIBIjANBgkqhkiG9w0BAQEFAAOCAQ8AMIIBCgKCAQEAwEAcVmY3589O02pLA22f
MlarLyJUgy0BeJDG5AUsi17ct8sHZzRiv9zKQVCBk1CtZY//jyqnrM7iCBLWsyby
TiTOtGYHHApaLnNjjtaHdQ6zplhbc3g2XLy+4ab8GNKG3zc8iXpsQM6r+JO5n9pm
V9vollz9dkFxS9l+1P17lZdIgCh9O3EIFJv5QCd5c9l2ezHAan2OhkWhiDtldnH/
MfRXbz7X5sqlwWLa/jhPtvY45x7dZaCHGqNzbupQZs0vHnAVdDu3vAWDmT/3sXHG
vmGxswKA9tPU0prSvQWLz4LUCnGi/cC5R+fiu+fovFM/BwvaGtqBFIF/1oWVq7bZ
4wIDAQAB
-----END PUBLIC KEY-----
)",
    R"(
-----BEGIN PUBLIC KEY-----
MIIBIjANBgkqhkiG9w0BAQEFAAOCAQ8AMIIBCgKCAQEA25qGwNO1+qHygC8mjm8L
3I66mV/IzslgBDHC91mE8YcI5Fq0sdrtsbUhK3z89wIN/zOhbHX0NEiXm2GxUnsI
vb5tDZXAh7AbTnXTMVbxO/e/8sPLUiObGjDvjVzyzrxOeG87yK/oIiilwk9wTsIb
wMn2Grj4ht9gVKx3oGHYV7STNdWBlzSaJj4Ou7+5M1InjPDRFZG1K31D2d3IHByX
lmcRPZtPFTa5C1uVJw00fI4F4uEFlPclZQlR5yA0G9v+0uDgLcjIUB4eqwMthUWc
dHhlmrPp04LI19eksWHCtG30RzmUaxDiIC7J2Ut0zHDqUe7aXn8tOVI7dE9tTKQD
KQIDAQAB
-----END PUBLIC KEY-----
)",
    R"(
-----BEGIN PUBLIC KEY-----
MIIBIjANBgkqhkiG9w0BAQEFAAOCAQ8AMIIBCgKCAQEA7EC2bx7aRnf3TcRg5gmw
QOKNCUheCelK8hoXLMsKSJqmufyJ+IHUejpXGOpvyYRbACiJ5GiNcww20MVpTBU7
YESWB2QSU2eEJJXMq84qsZSO8WGmAuKpUckI+hNHKQYJBEDOougV6/vVVEm5c5bc
SLWQo0+/ciQ21Zwz5SwimX8ep1YpqYirO04gcyGZzAfGboXRvdUwA+1bZvuUXdKC
4zsCw2QALlcVpzPwjB5mqA/3a+SPgdLAiLOwWXFDRMnQw44UjsnPJFoXgEZiUpZm
EMS5gLv50CzQqJXK9mNzPuYXNUIc4Pw4ssVWe0OfN3Od90gl5uFUwk/G9lWSYnBN
3wIDAQAB
-----END PUBLIC KEY-----
)"};

const vector<string> ExtensionHelper::GetPublicKeys() {
	return public_keys;
}

} // namespace duckdb<|MERGE_RESOLUTION|>--- conflicted
+++ resolved
@@ -113,13 +113,8 @@
 // Load Statically Compiled Extension
 //===--------------------------------------------------------------------===//
 void ExtensionHelper::LoadAllExtensions(DuckDB &db) {
-<<<<<<< HEAD
 	unordered_set<string> extensions {"parquet",    "icu",  "tpch",  "tpcds",    "fts",     "httpfs",
-	                                  "visualizer", "json", "excel", "sqlsmith", "jemalloc"};
-=======
-	unordered_set<string> extensions {"parquet",    "icu",  "tpch",  "tpcds",    "fts", "httpfs",
-	                                  "visualizer", "json", "excel", "sqlsmith", "inet"};
->>>>>>> 7639565c
+	                                  "visualizer", "json", "excel", "sqlsmith", "inet", "jemalloc"};
 	for (auto &ext : extensions) {
 		LoadExtensionInternal(db, ext, true);
 	}
@@ -216,19 +211,18 @@
 		// excel extension required but not build: skip this test
 		return ExtensionLoadResult::NOT_LOADED;
 #endif
-<<<<<<< HEAD
 	} else if (extension == "jemalloc") {
 #if defined(BUILD_JEMALLOC_EXTENSION) && !defined(DISABLE_BUILTIN_EXTENSIONS)
 		db.LoadExtension<JEMallocExtension>();
 #else
 		// jemalloc extension required but not build: skip this test
-=======
+		return ExtensionLoadResult::NOT_LOADED;
+#endif
 	} else if (extension == "inet") {
 #if defined(BUILD_INET_EXTENSION) && !defined(DISABLE_BUILTIN_EXTENSIONS)
 		db.LoadExtension<INETExtension>();
 #else
-		// excel extension required but not build: skip this test
->>>>>>> 7639565c
+		// inet extension required but not build: skip this test
 		return ExtensionLoadResult::NOT_LOADED;
 #endif
 	} else {
