#include "duckdb/catalog/catalog_search_path.hpp"

#include "duckdb/common/constants.hpp"
#include "duckdb/common/exception.hpp"
#include "duckdb/common/string_util.hpp"
#include "duckdb/main/client_context.hpp"
#include "duckdb/catalog/catalog.hpp"

namespace duckdb {

CatalogSearchEntry::CatalogSearchEntry(string catalog_p, string schema_p)
    : catalog(move(catalog_p)), schema(move(schema_p)) {
}

string CatalogSearchEntry::ToString() const {
	if (catalog.empty()) {
		return WriteOptionallyQuoted(schema);
	} else {
		return WriteOptionallyQuoted(catalog) + "." + WriteOptionallyQuoted(schema);
	}
}

string CatalogSearchEntry::WriteOptionallyQuoted(const string &input) {
	for (idx_t i = 0; i < input.size(); i++) {
		if (input[i] == '.' || input[i] == ',') {
			return "\"" + input + "\"";
		}
	}
	return input;
}

string CatalogSearchEntry::ListToString(const vector<CatalogSearchEntry> &input) {
	string result;
	for (auto &entry : input) {
		if (!result.empty()) {
			result += ",";
		}
		result += entry.ToString();
	}
	return result;
}

CatalogSearchEntry CatalogSearchEntry::ParseInternal(const string &input, idx_t &idx) {
	string catalog;
	string schema;
	string entry;
normal:
	for (; idx < input.size(); idx++) {
		if (input[idx] == '"') {
			idx++;
			goto quoted;
		} else if (input[idx] == '.') {
			goto separator;
		} else if (input[idx] == ',') {
			idx++;
			goto final;
		}
		entry += input[idx];
	}
	goto final;
quoted:
	//! look for another quote
	for (; idx < input.size(); idx++) {
		if (input[idx] == '"') {
			//! unquote
			idx++;
			goto normal;
		}
		entry += input[idx];
	}
	throw ParserException("Unterminated quote in qualified name!");
separator:
	if (entry.empty()) {
		throw ParserException("Unexpected dot - empty CatalogSearchEntry");
	}
	if (schema.empty()) {
		// if we parse one entry it is the schema
		schema = move(entry);
	} else if (catalog.empty()) {
		// if we parse two entries it is [catalog.schema]
		catalog = move(schema);
		schema = move(entry);
	} else {
		throw ParserException("Too many dots - expected [schema] or [catalog.schema] for CatalogSearchEntry");
	}
	entry = "";
	idx++;
	goto normal;
final:
	if (schema.empty()) {
		throw ParserException("Unexpected end of entry - empty CatalogSearchEntry");
	}
	return CatalogSearchEntry(move(catalog), move(schema));
}

CatalogSearchEntry CatalogSearchEntry::Parse(const string &input) {
	idx_t pos = 0;
	auto result = ParseInternal(input, pos);
	if (pos != input.size()) {
		throw ParserException("Failed to convert entry \"%s\" to CatalogSearchEntry", input);
	}
	return result;
}

vector<CatalogSearchEntry> CatalogSearchEntry::ParseList(const string &input) {
	idx_t pos = 0;
	vector<CatalogSearchEntry> result;
	while (pos < input.size()) {
		auto entry = ParseInternal(input, pos);
		result.push_back(entry);
	}
	return result;
}

CatalogSearchPath::CatalogSearchPath(ClientContext &context_p) : context(context_p) {
<<<<<<< HEAD
	vector<CatalogSearchEntry> empty;
	SetPaths(empty);
=======
	Reset();
}

void CatalogSearchPath::Reset() {
	SetPaths(ParsePaths(""));
>>>>>>> a9c5857f
}

void CatalogSearchPath::Set(const vector<CatalogSearchEntry> &new_paths, bool is_set_schema) {
	if (is_set_schema && new_paths.size() != 1) {
		throw CatalogException("SET schema can set only 1 schema. This has %d", new_paths.size());
	}
	for (const auto &path : new_paths) {
		if (!Catalog::GetSchema(context, path.catalog, path.schema, true)) {
			throw CatalogException("SET %s: No catalog + schema named %s found.",
			                       is_set_schema ? "schema" : "search_path", path.ToString());
		}
	}
	this->set_paths = move(new_paths);
	SetPaths(set_paths);
}

void CatalogSearchPath::Set(const CatalogSearchEntry &new_value, bool is_set_schema) {
	vector<CatalogSearchEntry> new_paths {new_value};
	Set(new_paths, is_set_schema);
}

const vector<CatalogSearchEntry> &CatalogSearchPath::Get() {
	return paths;
}

string CatalogSearchPath::GetDefaultSchema(const string &catalog) {
	for (auto &path : paths) {
		if (path.catalog == TEMP_CATALOG) {
			continue;
		}
		if (path.catalog == catalog) {
			return path.schema;
		}
	}
	return DEFAULT_SCHEMA;
}

string CatalogSearchPath::GetDefaultCatalog(const string &schema) {
	for (auto &path : paths) {
		if (path.catalog == TEMP_CATALOG) {
			continue;
		}
		if (path.schema == schema) {
			return path.catalog;
		}
	}
	return INVALID_CATALOG;
}

vector<string> CatalogSearchPath::GetCatalogsForSchema(const string &schema) {
	vector<string> schemas;
	for (auto &path : paths) {
		if (path.schema == schema) {
			schemas.push_back(path.catalog);
		}
	}
	return schemas;
}

vector<string> CatalogSearchPath::GetSchemasForCatalog(const string &catalog) {
	vector<string> schemas;
	for (auto &path : paths) {
		if (path.catalog == catalog) {
			schemas.push_back(path.schema);
		}
	}
	return schemas;
}

const CatalogSearchEntry &CatalogSearchPath::GetDefault() {
	const auto &paths = Get();
	D_ASSERT(paths.size() >= 2);
	return paths[1];
}

void CatalogSearchPath::SetPaths(vector<CatalogSearchEntry> new_paths) {
	paths.clear();
	paths.reserve(new_paths.size() + 3);
	paths.emplace_back(TEMP_CATALOG, DEFAULT_SCHEMA);
	for (auto &path : new_paths) {
		paths.push_back(move(path));
	}
	paths.emplace_back(INVALID_CATALOG, DEFAULT_SCHEMA);
	paths.emplace_back(SYSTEM_CATALOG, DEFAULT_SCHEMA);
	paths.emplace_back(SYSTEM_CATALOG, "pg_catalog");
}

} // namespace duckdb<|MERGE_RESOLUTION|>--- conflicted
+++ resolved
@@ -113,16 +113,12 @@
 }
 
 CatalogSearchPath::CatalogSearchPath(ClientContext &context_p) : context(context_p) {
-<<<<<<< HEAD
+	Reset();
+}
+
+void CatalogSearchPath::Reset() {
 	vector<CatalogSearchEntry> empty;
 	SetPaths(empty);
-=======
-	Reset();
-}
-
-void CatalogSearchPath::Reset() {
-	SetPaths(ParsePaths(""));
->>>>>>> a9c5857f
 }
 
 void CatalogSearchPath::Set(const vector<CatalogSearchEntry> &new_paths, bool is_set_schema) {
