--- conflicted
+++ resolved
@@ -6,14 +6,8 @@
 namespace duckdb {
 
 template <class T>
-<<<<<<< HEAD
-void TemplatedRadixScatter(UnifiedVectorFormat &vdata, const SelectionVector &sel, idx_t add_count,
-                           data_ptr_t *key_locations, const bool desc, const bool has_null, const bool nulls_first,
-                           const bool is_little_endian, const idx_t offset) {
-=======
-void TemplatedRadixScatter(VectorData &vdata, const SelectionVector &sel, idx_t add_count, data_ptr_t *key_locations,
+void TemplatedRadixScatter(UnifiedVectorFormat &vdata, const SelectionVector &sel, idx_t add_count, data_ptr_t *key_locations,
                            const bool desc, const bool has_null, const bool nulls_first, const idx_t offset) {
->>>>>>> 8d6d157e
 	auto source = (T *)vdata.data;
 	if (has_null) {
 		auto &validity = vdata.validity;
@@ -216,15 +210,8 @@
 void RowOperations::RadixScatter(Vector &v, idx_t vcount, const SelectionVector &sel, idx_t ser_count,
                                  data_ptr_t *key_locations, bool desc, bool has_null, bool nulls_first,
                                  idx_t prefix_len, idx_t width, idx_t offset) {
-<<<<<<< HEAD
-	auto is_little_endian = Radix::IsLittleEndian();
-
 	UnifiedVectorFormat vdata;
 	v.ToUnifiedFormat(vcount, vdata);
-=======
-	VectorData vdata;
-	v.Orrify(vcount, vdata);
->>>>>>> 8d6d157e
 	switch (v.GetType().InternalType()) {
 	case PhysicalType::BOOL:
 	case PhysicalType::INT8:
