
#include "common/types/vector.hpp"
#include "common/assert.hpp"
#include "common/exception.hpp"

#include "common/types/vector_operations.hpp"

using namespace duckdb;
using namespace std;

Vector::Vector(TypeId type, oid_t maximum_size, bool zero_data)
    : type(type), count(0), sel_vector(nullptr), data(nullptr),
      owns_data(false), maximum_size(maximum_size) {
	if (maximum_size > 0) {
		if (type == TypeId::INVALID) {
			throw Exception("Cannot create a vector of type INVALID!");
		}
		owns_data = true;
		owned_data =
		    unique_ptr<char[]>(new char[maximum_size * GetTypeIdSize(type)]);
		data = owned_data.get();
		if (zero_data) {
			memset(data, 0, maximum_size * GetTypeIdSize(type));
		}
		if (type == TypeId::VARCHAR) {
			auto string_list = new unique_ptr<char[]>[maximum_size];
			owned_strings = unique_ptr<unique_ptr<char[]>[]>(string_list);
		}
	}
}

Vector::Vector(TypeId type, char *dataptr, size_t maximum_size)
    : type(type), count(0), sel_vector(nullptr), data(dataptr),
      owns_data(false), maximum_size(maximum_size) {
	if (!TypeIsConstantSize(type)) {
		assert(type == TypeId::VARCHAR);
		auto string_list = new unique_ptr<char[]>[maximum_size];
		owned_strings = unique_ptr<unique_ptr<char[]>[]>(string_list);
	}
	if (dataptr && type == TypeId::INVALID) {
		throw Exception("Cannot create a vector of type INVALID!");
	}
}

Vector::Vector(Value value)
    : type(value.type), count(1), sel_vector(nullptr), maximum_size(1) {
	owns_data = true;
	owned_data = unique_ptr<char[]>(new char[GetTypeIdSize(type)]);
	data = owned_data.get();

	if (!TypeIsConstantSize(type)) {
		assert(type == TypeId::VARCHAR);
		auto string_list = new unique_ptr<char[]>[1];
		owned_strings = unique_ptr<unique_ptr<char[]>[]>(string_list);
	}

	SetValue(0, value);
}

Vector::Vector()
    : type(TypeId::INVALID), count(0), data(nullptr), owns_data(false),
      sel_vector(nullptr), maximum_size(0) {}

Vector::~Vector() { Destroy(); }

void Vector::Destroy() {
	if (data && owns_data) {
		owned_data.reset();
		owned_strings.reset();
	}
	data = nullptr;
	owns_data = false;
	count = 0;
	sel_vector = nullptr;
	maximum_size = 0;
}

void Vector::SetValue(size_t index, Value val) {
	if (index >= count) {
		throw Exception("Out of range exception!");
	}
	if (sel_vector) {
		throw Exception("Cannot assign to vector with selection vector");
	}
	Value newVal = val.CastAs(type);
	switch (type) {
	case TypeId::BOOLEAN:
		((int8_t *)data)[index] =
		    val.is_null ? NullValue<int8_t>() : newVal.value_.boolean;
		break;
	case TypeId::TINYINT:
		((int8_t *)data)[index] =
		    val.is_null ? NullValue<int8_t>() : newVal.value_.tinyint;
		break;
	case TypeId::SMALLINT:
		((int16_t *)data)[index] =
		    val.is_null ? NullValue<int16_t>() : newVal.value_.smallint;
		break;
	case TypeId::INTEGER:
		((int32_t *)data)[index] =
		    val.is_null ? NullValue<int32_t>() : newVal.value_.integer;
		break;
	case TypeId::BIGINT:
		((int64_t *)data)[index] =
		    val.is_null ? NullValue<int64_t>() : newVal.value_.bigint;
		break;
	case TypeId::DECIMAL:
		((double *)data)[index] =
		    val.is_null ? NullValue<double>() : newVal.value_.decimal;
		break;
	case TypeId::POINTER:
		((uint64_t *)data)[index] =
		    val.is_null ? NullValue<uint64_t>() : newVal.value_.pointer;
		break;
	case TypeId::DATE:
		((date_t *)data)[index] =
		    val.is_null ? NullValue<date_t>() : newVal.value_.date;
		break;
	case TypeId::VARCHAR: {
		if (val.is_null) {
			((char **)data)[index] = nullptr;
		} else {
			auto string = new char[newVal.str_value.size() + 1];
			strcpy(string, newVal.str_value.c_str());
			owned_strings[index] = unique_ptr<char[]>(string);
			((char **)data)[index] =
			    newVal.is_null ? NullValue<char *>() : string;
		}
		break;
	}
	default:
		throw NotImplementedException("Unimplemented type for adding");
	}
}

Value Vector::GetValue(size_t index) const {
	if (index >= count) {
		throw Exception("Out of bounds");
	}
	size_t entry = sel_vector ? sel_vector[index] : index;
	switch (type) {
	case TypeId::BOOLEAN:
		return Value(((bool *)data)[entry]);
	case TypeId::TINYINT:
		return Value(((int8_t *)data)[entry]);
	case TypeId::SMALLINT:
		return Value(((int16_t *)data)[entry]);
	case TypeId::INTEGER:
		return Value(((int *)data)[entry]);
	case TypeId::BIGINT:
		return Value(((int64_t *)data)[entry]);
	case TypeId::POINTER:
		return Value(((uint64_t *)data)[entry]);
	case TypeId::DECIMAL:
		return Value(((double *)data)[entry]);
	case TypeId::DATE:
		return Value::Date(((date_t *)data)[entry]);
	case TypeId::VARCHAR: {
		char *str = ((char **)data)[entry];
		return !str ? Value(TypeId::VARCHAR) : Value(string(str));
	}
	default:
		throw NotImplementedException("Unimplemented type for conversion");
	}
}

void Vector::Reference(Vector &other) {
	if (owns_data) {
		throw Exception("Vector owns data, cannot create reference!");
	}
	count = other.count;
	data = other.data;
	owns_data = false;
	sel_vector = other.sel_vector;
	type = other.type;
}

void Vector::Move(Vector &other) {
	other.Destroy();

	if (owns_data) {
		other.owned_data = move(owned_data);
		other.owned_strings = move(owned_strings);
	}

	other.count = count;
	other.data = data;
	other.owns_data = owns_data;
	other.sel_vector = sel_vector;
	other.type = type;
	other.maximum_size = maximum_size;

	Destroy();
}

void Vector::ForceOwnership(size_t minimum_capacity) {
	if (maximum_size >= minimum_capacity && owns_data)
		return;
	minimum_capacity = std::max(count, minimum_capacity);
	Vector other(type, minimum_capacity);
	Copy(other);
	other.Move(*this);
}

void Vector::Copy(Vector &other) {
	if (other.type != type) {
		throw NotImplementedException(
		    "Copying to vector of different type not supported!");
	}
<<<<<<< HEAD

	if (!TypeIsConstantSize(type)) {
        assert(type == TypeId::VARCHAR);
        auto string_list = new unique_ptr<char[]>[count];
        other.owned_strings = unique_ptr<unique_ptr<char[]>[]>(string_list);

        char **dataptr = (char **)data;
        char **result = (char **)other.data;
        for(size_t i = 0; i < count; i++) {
            char *new_string = new char[strlen(dataptr[i]) + 1];
            strcpy(new_string, dataptr[i]);
            other.owned_strings[i] = unique_ptr<char[]>(new_string);
            result[i] = other.owned_strings[i].get();
        }
	} else {
        memcpy(other.data, data, count * GetTypeIdSize(type));
    }
    other.count = count;
=======
	if (other.maximum_size < count) {
		throw Exception("Cannot copy to target, not enough space!");
	}
	if (!TypeIsConstantSize(type)) {
		assert(type == TypeId::VARCHAR);

		other.count = count;
		for (size_t i = 0; i < count; i++) {
			other.SetValue(i, GetValue(i));
		}
	} else {
		VectorOperations::Copy(*this, other);
	}
>>>>>>> ee31d228
}

void Vector::Resize(oid_t maximum_size, TypeId new_type) {
	if (sel_vector) {
		throw Exception("Cannot resize vector with selection vector!");
	}
	if (new_type != TypeId::INVALID) {
		type = new_type;
	}
	if (maximum_size < count) {
		throw Exception(
		    "Cannot resize vector to smaller than current count!\n");
	}
	char *new_data = new char[maximum_size * GetTypeIdSize(type)];
	if (data) {
		if (!TypeIsConstantSize(type)) {
			throw NotImplementedException("Cannot copy varlength types yet!");
		}
		VectorOperations::Copy(*this, new_data);
	}
	Destroy();
	this->maximum_size = maximum_size;
	owns_data = true;
	owned_data = unique_ptr<char[]>(new_data);
	data = new_data;
}

void Vector::Append(Vector &other) {
	if (count + other.count >= maximum_size) {
		throw Exception("Cannot append to vector: to full!");
	}
	if (sel_vector) {
		throw NotImplementedException(
		    "Cannot append to vector with selection vector");
	}
	if (other.type != type) {
		throw NotImplementedException("FIXME cast");
	}
	VectorOperations::Copy(other, data + count * GetTypeIdSize(type));
	count += other.count;
}

void Vector::SetSelVector(sel_t *vector, size_t new_count) {
	if (!vector) {
		this->count = new_count;
		return;
	}
	if (sel_vector) {
		// already has a selection vector! we have to merge them
		auto new_vector = new sel_t[new_count];
		for (size_t i = 0; i < new_count; i++) {
			assert(vector[i] < this->count);
			new_vector[i] = sel_vector[vector[i]];
		}
		sel_vector = new_vector;
		owned_sel_vector = unique_ptr<sel_t[]>(new_vector);
	} else {
		this->sel_vector = vector;
		owned_sel_vector = nullptr;
	}
	this->count = new_count;
}

string Vector::ToString() const {
	string retval = TypeIdToString(type) + ": " + to_string(count) + " = [ ";
	for (size_t i = 0; i < count; i++) {
		retval += GetValue(i).ToString() + (i == count - 1 ? "" : ", ");
	}
	retval += "]";
	return retval;
}<|MERGE_RESOLUTION|>--- conflicted
+++ resolved
@@ -41,6 +41,7 @@
 		throw Exception("Cannot create a vector of type INVALID!");
 	}
 }
+std::unique_ptr<std::unique_ptr<char[]>> owned_strings;
 
 Vector::Vector(Value value)
     : type(value.type), count(1), sel_vector(nullptr), maximum_size(1) {
@@ -207,26 +208,6 @@
 		throw NotImplementedException(
 		    "Copying to vector of different type not supported!");
 	}
-<<<<<<< HEAD
-
-	if (!TypeIsConstantSize(type)) {
-        assert(type == TypeId::VARCHAR);
-        auto string_list = new unique_ptr<char[]>[count];
-        other.owned_strings = unique_ptr<unique_ptr<char[]>[]>(string_list);
-
-        char **dataptr = (char **)data;
-        char **result = (char **)other.data;
-        for(size_t i = 0; i < count; i++) {
-            char *new_string = new char[strlen(dataptr[i]) + 1];
-            strcpy(new_string, dataptr[i]);
-            other.owned_strings[i] = unique_ptr<char[]>(new_string);
-            result[i] = other.owned_strings[i].get();
-        }
-	} else {
-        memcpy(other.data, data, count * GetTypeIdSize(type));
-    }
-    other.count = count;
-=======
 	if (other.maximum_size < count) {
 		throw Exception("Cannot copy to target, not enough space!");
 	}
@@ -240,7 +221,6 @@
 	} else {
 		VectorOperations::Copy(*this, other);
 	}
->>>>>>> ee31d228
 }
 
 void Vector::Resize(oid_t maximum_size, TypeId new_type) {
