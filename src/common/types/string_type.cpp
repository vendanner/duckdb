#include "duckdb/common/types/string_type.hpp"
#include "duckdb/common/types/value.hpp"
#include "duckdb/common/algorithm.hpp"
#include "utf8proc_wrapper.hpp"

namespace duckdb {

void string_t::Verify() {
	auto dataptr = GetDataUnsafe();
	(void)dataptr;
	D_ASSERT(dataptr);

#ifdef DEBUG
	auto utf_type = Utf8Proc::Analyze(dataptr, GetSize());
	D_ASSERT(utf_type != UnicodeType::INVALID);
#endif

<<<<<<< HEAD
=======
	// verify that the string is null-terminated and that the length is correct
	D_ASSERT(strlen(dataptr) == GetSize());
>>>>>>> 96a41996
	// verify that the prefix contains the first four characters of the string
	for (idx_t i = 0; i < MinValue<uint32_t>(PREFIX_LENGTH, GetSize()); i++) {
		D_ASSERT(GetPrefix()[i] == dataptr[i]);
	}
	// verify that for strings with length < PREFIX_LENGTH, the rest of the prefix is zero
	for (idx_t i = GetSize(); i < PREFIX_LENGTH; i++) {
		D_ASSERT(GetPrefix()[i] == '\0');
	}
}

void string_t::VerifyNull() {
	for (idx_t i = 0; i < GetSize(); i++) {
		assert(GetDataUnsafe()[i] != '\0');
	}
}

} // namespace duckdb<|MERGE_RESOLUTION|>--- conflicted
+++ resolved
@@ -15,11 +15,6 @@
 	D_ASSERT(utf_type != UnicodeType::INVALID);
 #endif
 
-<<<<<<< HEAD
-=======
-	// verify that the string is null-terminated and that the length is correct
-	D_ASSERT(strlen(dataptr) == GetSize());
->>>>>>> 96a41996
 	// verify that the prefix contains the first four characters of the string
 	for (idx_t i = 0; i < MinValue<uint32_t>(PREFIX_LENGTH, GetSize()); i++) {
 		D_ASSERT(GetPrefix()[i] == dataptr[i]);
