#include "duckdb/optimizer/filter_pushdown.hpp"
#include "duckdb/planner/operator/logical_any_join.hpp"
#include "duckdb/planner/operator/logical_comparison_join.hpp"
#include "duckdb/planner/operator/logical_cross_product.hpp"
#include "duckdb/planner/operator/logical_empty_result.hpp"

namespace duckdb {

using Filter = FilterPushdown::Filter;

unique_ptr<LogicalOperator> FilterPushdown::PushdownInnerJoin(unique_ptr<LogicalOperator> op,
                                                              unordered_set<idx_t> &left_bindings,
                                                              unordered_set<idx_t> &right_bindings) {
	auto &join = (LogicalJoin &)*op;
	D_ASSERT(join.join_type == JoinType::INNER);
	if (op->type == LogicalOperatorType::LOGICAL_DELIM_JOIN) {
<<<<<<< HEAD
		return FinishPushdown(move(op));
=======
		return FinishPushdown(std::move(op));
>>>>>>> b3f6a8f1
	}
	// inner join: gather all the conditions of the inner join and add to the filter list
	if (op->type == LogicalOperatorType::LOGICAL_ANY_JOIN) {
		auto &any_join = (LogicalAnyJoin &)join;
		// any join: only one filter to add
		if (AddFilter(std::move(any_join.condition)) == FilterResult::UNSATISFIABLE) {
			// filter statically evaluates to false, strip tree
			return make_unique<LogicalEmptyResult>(std::move(op));
		}
	} else {
		// comparison join
		D_ASSERT(op->type == LogicalOperatorType::LOGICAL_COMPARISON_JOIN);
		auto &comp_join = (LogicalComparisonJoin &)join;
		// turn the conditions into filters
		for (auto &i : comp_join.conditions) {
			auto condition = JoinCondition::CreateExpression(std::move(i));
			if (AddFilter(std::move(condition)) == FilterResult::UNSATISFIABLE) {
				// filter statically evaluates to false, strip tree
				return make_unique<LogicalEmptyResult>(std::move(op));
			}
		}
	}
	GenerateFilters();

	// turn the inner join into a cross product
	auto cross_product = make_unique<LogicalCrossProduct>(std::move(op->children[0]), std::move(op->children[1]));
	// then push down cross product
	return PushdownCrossProduct(std::move(cross_product));
}

} // namespace duckdb<|MERGE_RESOLUTION|>--- conflicted
+++ resolved
@@ -14,11 +14,7 @@
 	auto &join = (LogicalJoin &)*op;
 	D_ASSERT(join.join_type == JoinType::INNER);
 	if (op->type == LogicalOperatorType::LOGICAL_DELIM_JOIN) {
-<<<<<<< HEAD
-		return FinishPushdown(move(op));
-=======
 		return FinishPushdown(std::move(op));
->>>>>>> b3f6a8f1
 	}
 	// inner join: gather all the conditions of the inner join and add to the filter list
 	if (op->type == LogicalOperatorType::LOGICAL_ANY_JOIN) {
