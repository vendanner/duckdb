#include "duckdb/catalog/catalog.hpp"
#include "duckdb/catalog/catalog_search_path.hpp"
#include "duckdb/catalog/catalog_entry/schema_catalog_entry.hpp"
#include "duckdb/catalog/catalog_entry/type_catalog_entry.hpp"
#include "duckdb/main/client_context.hpp"
#include "duckdb/main/database.hpp"
#include "duckdb/parser/expression/constant_expression.hpp"
#include "duckdb/parser/expression/subquery_expression.hpp"
#include "duckdb/parser/parsed_data/create_index_info.hpp"
#include "duckdb/parser/parsed_data/create_macro_info.hpp"
#include "duckdb/parser/parsed_data/create_view_info.hpp"
#include "duckdb/parser/parsed_expression_iterator.hpp"
#include "duckdb/parser/statement/create_statement.hpp"
#include "duckdb/planner/binder.hpp"
#include "duckdb/planner/bound_query_node.hpp"
#include "duckdb/planner/expression_binder/aggregate_binder.hpp"
#include "duckdb/planner/expression_binder/index_binder.hpp"
#include "duckdb/planner/expression_binder/select_binder.hpp"
#include "duckdb/planner/operator/logical_create.hpp"
#include "duckdb/planner/operator/logical_create_index.hpp"
#include "duckdb/planner/operator/logical_create_table.hpp"
#include "duckdb/planner/operator/logical_get.hpp"
#include "duckdb/planner/operator/logical_distinct.hpp"
#include "duckdb/planner/parsed_data/bound_create_function_info.hpp"
#include "duckdb/planner/parsed_data/bound_create_table_info.hpp"
#include "duckdb/planner/query_node/bound_select_node.hpp"
#include "duckdb/planner/tableref/bound_basetableref.hpp"
#include "duckdb/parser/constraints/foreign_key_constraint.hpp"
#include "duckdb/function/scalar_macro_function.hpp"
#include "duckdb/storage/data_table.hpp"
#include "duckdb/main/client_data.hpp"
#include "duckdb/parser/constraints/unique_constraint.hpp"
#include "duckdb/parser/constraints/list.hpp"
#include "duckdb/main/database_manager.hpp"
#include "duckdb/main/attached_database.hpp"

namespace duckdb {

void Binder::BindSchemaOrCatalog(ClientContext &context, string &catalog, string &schema) {
	if (catalog.empty() && !schema.empty()) {
		// schema is specified - but catalog is not
		// try searching for the catalog instead
		auto &db_manager = DatabaseManager::Get(context);
		auto database = db_manager.GetDatabase(context, schema);
		if (database) {
			// we have a database with this name
			// check if there is a schema
			auto schema_obj = Catalog::GetSchema(context, INVALID_CATALOG, schema, true);
			if (schema_obj) {
				auto &attached = schema_obj->catalog->GetAttached();
				throw BinderException(
				    "Ambiguous reference to catalog or schema \"%s\" - use a fully qualified path like \"%s.%s\"",
				    schema, attached.GetName(), schema);
			}
			catalog = schema;
			schema = string();
		}
	}
}

void Binder::BindSchemaOrCatalog(string &catalog, string &schema) {
	BindSchemaOrCatalog(context, catalog, schema);
}

SchemaCatalogEntry *Binder::BindSchema(CreateInfo &info) {
	BindSchemaOrCatalog(info.catalog, info.schema);
	if (IsInvalidCatalog(info.catalog) && info.temporary) {
		info.catalog = TEMP_CATALOG;
	}
	auto &search_path = ClientData::Get(context).catalog_search_path;
	if (IsInvalidCatalog(info.catalog) && IsInvalidSchema(info.schema)) {
		auto &default_entry = search_path->GetDefault();
		info.catalog = default_entry.catalog;
		info.schema = default_entry.schema;
	} else if (IsInvalidSchema(info.schema)) {
		info.schema = search_path->GetDefaultSchema(info.catalog);
	} else if (IsInvalidCatalog(info.catalog)) {
		info.catalog = search_path->GetDefaultCatalog(info.schema);
	}
	if (IsInvalidCatalog(info.catalog)) {
		info.catalog = DatabaseManager::GetDefaultDatabase(context);
	}
	if (!info.temporary) {
		// non-temporary create: not read only
		if (info.catalog == TEMP_CATALOG) {
			throw ParserException("Only TEMPORARY table names can use the \"%s\" catalog", TEMP_CATALOG);
		}
	} else {
		if (info.catalog != TEMP_CATALOG) {
			throw ParserException("TEMPORARY table names can *only* use the \"%s\" catalog", TEMP_CATALOG);
		}
	}
	// fetch the schema in which we want to create the object
	auto schema_obj = Catalog::GetSchema(context, info.catalog, info.schema);
	D_ASSERT(schema_obj->type == CatalogType::SCHEMA_ENTRY);
	info.schema = schema_obj->name;
	if (!info.temporary) {
		properties.modified_databases.insert(schema_obj->catalog->GetName());
	}
	return schema_obj;
}

SchemaCatalogEntry *Binder::BindCreateSchema(CreateInfo &info) {
	auto schema = BindSchema(info);
	if (schema->catalog->IsSystemCatalog()) {
		throw BinderException("Cannot create entry in system catalog");
	}
	return schema;
}

void Binder::BindCreateViewInfo(CreateViewInfo &base) {
	// bind the view as if it were a query so we can catch errors
	// note that we bind the original, and replace the original with a copy
	auto view_binder = Binder::CreateBinder(context);
	view_binder->can_contain_nulls = true;

	auto copy = base.query->Copy();
	auto query_node = view_binder->Bind(*base.query);
	base.query = unique_ptr_cast<SQLStatement, SelectStatement>(move(copy));
	if (base.aliases.size() > query_node.names.size()) {
		throw BinderException("More VIEW aliases than columns in query result");
	}
	// fill up the aliases with the remaining names of the bound query
	base.aliases.reserve(query_node.names.size());
	for (idx_t i = base.aliases.size(); i < query_node.names.size(); i++) {
		base.aliases.push_back(query_node.names[i]);
	}
	base.types = query_node.types;
}

SchemaCatalogEntry *Binder::BindCreateFunctionInfo(CreateInfo &info) {
	auto &base = (CreateMacroInfo &)info;
	auto &scalar_function = (ScalarMacroFunction &)*base.function;

	if (scalar_function.expression->HasParameter()) {
		throw BinderException("Parameter expressions within macro's are not supported!");
	}

	// create macro binding in order to bind the function
	vector<LogicalType> dummy_types;
	vector<string> dummy_names;
	// positional parameters
	for (idx_t i = 0; i < base.function->parameters.size(); i++) {
		auto param = (ColumnRefExpression &)*base.function->parameters[i];
		if (param.IsQualified()) {
			throw BinderException("Invalid parameter name '%s': must be unqualified", param.ToString());
		}
		dummy_types.emplace_back(LogicalType::SQLNULL);
		dummy_names.push_back(param.GetColumnName());
	}
	// default parameters
	for (auto it = base.function->default_parameters.begin(); it != base.function->default_parameters.end(); it++) {
		auto &val = (ConstantExpression &)*it->second;
		dummy_types.push_back(val.value.type());
		dummy_names.push_back(it->first);
	}
	auto this_macro_binding = make_unique<DummyBinding>(dummy_types, dummy_names, base.name);
	macro_binding = this_macro_binding.get();
	ExpressionBinder::QualifyColumnNames(*this, scalar_function.expression);

	// create a copy of the expression because we do not want to alter the original
	auto expression = scalar_function.expression->Copy();

	// bind it to verify the function was defined correctly
	string error;
	auto sel_node = make_unique<BoundSelectNode>();
	auto group_info = make_unique<BoundGroupInformation>();
	SelectBinder binder(*this, context, *sel_node, *group_info);
	error = binder.Bind(&expression, 0, false);

	if (!error.empty()) {
		throw BinderException(error);
	}

	return BindCreateSchema(info);
}

<<<<<<< HEAD
void Binder::BindLogicalType(ClientContext &context, LogicalType &type, const string &schema) {
	if (type.id() == LogicalTypeId::LIST || type.id() == LogicalTypeId::MAP) {
=======
void Binder::BindLogicalType(ClientContext &context, LogicalType &type, const string &catalog, const string &schema) {
	if (type.id() == LogicalTypeId::LIST) {
>>>>>>> 8caaee9c
		auto child_type = ListType::GetChildType(type);
		BindLogicalType(context, child_type, catalog, schema);
		auto alias = type.GetAlias();
		if (type.id() == LogicalTypeId::LIST) {
			type = LogicalType::LIST(child_type);
		} else {
			D_ASSERT(child_type.id() == LogicalTypeId::STRUCT); // map must be list of structs
			type = LogicalType::MAP(child_type);
		}

		type.SetAlias(alias);
	} else if (type.id() == LogicalTypeId::STRUCT) {
		auto child_types = StructType::GetChildTypes(type);
		for (auto &child_type : child_types) {
			BindLogicalType(context, child_type.second, catalog, schema);
		}
		// Generate new Struct Type
		auto alias = type.GetAlias();
		type = LogicalType::STRUCT(child_types);
		type.SetAlias(alias);
	} else if (type.id() == LogicalTypeId::UNION) {
		auto member_types = UnionType::CopyMemberTypes(type);
		for (auto &member_type : member_types) {
			BindLogicalType(context, member_type.second, catalog, schema);
		}
		// Generate new Union Type
		auto alias = type.GetAlias();
		type = LogicalType::UNION(member_types);
		type.SetAlias(alias);
	} else if (type.id() == LogicalTypeId::USER) {
		type = Catalog::GetType(context, catalog, schema, UserType::GetTypeName(type));
	} else if (type.id() == LogicalTypeId::ENUM) {
		auto &enum_type_name = EnumType::GetTypeName(type);
		auto enum_type_catalog = Catalog::GetEntry<TypeCatalogEntry>(context, catalog, schema, enum_type_name, true);
		LogicalType::SetCatalog(type, enum_type_catalog);
	}
}

static void FindMatchingPrimaryKeyColumns(const ColumnList &columns, const vector<unique_ptr<Constraint>> &constraints,
                                          ForeignKeyConstraint &fk) {
	// find the matching primary key constraint
	bool found_constraint = false;
	// if no columns are defined, we will automatically try to bind to the primary key
	bool find_primary_key = fk.pk_columns.empty();
	for (auto &constr : constraints) {
		if (constr->type != ConstraintType::UNIQUE) {
			continue;
		}
		auto &unique = (UniqueConstraint &)*constr;
		if (find_primary_key && !unique.is_primary_key) {
			continue;
		}
		found_constraint = true;

		vector<string> pk_names;
		if (unique.index.index != DConstants::INVALID_INDEX) {
			pk_names.push_back(columns.GetColumn(LogicalIndex(unique.index)).Name());
		} else {
			pk_names = unique.columns;
		}
		if (pk_names.size() != fk.fk_columns.size()) {
			// the number of referencing and referenced columns for foreign keys must be the same
			continue;
		}
		if (find_primary_key) {
			// found matching primary key
			fk.pk_columns = pk_names;
			return;
		}
		if (fk.pk_columns != pk_names) {
			// Name mismatch
			continue;
		}
		// found match
		return;
	}
	// no match found! examine why
	if (!found_constraint) {
		// no unique constraint or primary key
		string search_term = find_primary_key ? "primary key" : "primary key or unique constraint";
		throw BinderException("Failed to create foreign key: there is no %s for referenced table \"%s\"", search_term,
		                      fk.info.table);
	}
	// check if all the columns exist
	for (auto &name : fk.pk_columns) {
		bool found = columns.ColumnExists(name);
		if (!found) {
			throw BinderException(
			    "Failed to create foreign key: referenced table \"%s\" does not have a column named \"%s\"",
			    fk.info.table, name);
		}
	}
	auto fk_names = StringUtil::Join(fk.pk_columns, ",");
	throw BinderException("Failed to create foreign key: referenced table \"%s\" does not have a primary key or unique "
	                      "constraint on the columns %s",
	                      fk.info.table, fk_names);
}

static void FindForeignKeyIndexes(const ColumnList &columns, const vector<string> &names,
                                  vector<PhysicalIndex> &indexes) {
	D_ASSERT(indexes.empty());
	D_ASSERT(!names.empty());
	for (auto &name : names) {
		if (!columns.ColumnExists(name)) {
			throw BinderException("column \"%s\" named in key does not exist", name);
		}
		auto &column = columns.GetColumn(name);
		if (column.Generated()) {
			throw BinderException("Failed to create foreign key: referenced column \"%s\" is a generated column",
			                      column.Name());
		}
		indexes.push_back(column.Physical());
	}
}

static void CheckForeignKeyTypes(const ColumnList &pk_columns, const ColumnList &fk_columns, ForeignKeyConstraint &fk) {
	D_ASSERT(fk.info.pk_keys.size() == fk.info.fk_keys.size());
	for (idx_t c_idx = 0; c_idx < fk.info.pk_keys.size(); c_idx++) {
		auto &pk_col = pk_columns.GetColumn(fk.info.pk_keys[c_idx]);
		auto &fk_col = fk_columns.GetColumn(fk.info.fk_keys[c_idx]);
		if (pk_col.Type() != fk_col.Type()) {
			throw BinderException("Failed to create foreign key: incompatible types between column \"%s\" (\"%s\") and "
			                      "column \"%s\" (\"%s\")",
			                      pk_col.Name(), pk_col.Type().ToString(), fk_col.Name(), fk_col.Type().ToString());
		}
	}
}

void ExpressionContainsGeneratedColumn(const ParsedExpression &expr, const unordered_set<string> &gcols,
                                       bool &contains_gcol) {
	if (contains_gcol) {
		return;
	}
	if (expr.type == ExpressionType::COLUMN_REF) {
		auto &column_ref = (ColumnRefExpression &)expr;
		auto &name = column_ref.GetColumnName();
		if (gcols.count(name)) {
			contains_gcol = true;
			return;
		}
	}
	ParsedExpressionIterator::EnumerateChildren(
	    expr, [&](const ParsedExpression &child) { ExpressionContainsGeneratedColumn(child, gcols, contains_gcol); });
}

static bool AnyConstraintReferencesGeneratedColumn(CreateTableInfo &table_info) {
	unordered_set<string> generated_columns;
	for (auto &col : table_info.columns.Logical()) {
		if (!col.Generated()) {
			continue;
		}
		generated_columns.insert(col.Name());
	}
	if (generated_columns.empty()) {
		return false;
	}

	for (auto &constr : table_info.constraints) {
		switch (constr->type) {
		case ConstraintType::CHECK: {
			auto &constraint = (CheckConstraint &)*constr;
			auto &expr = constraint.expression;
			bool contains_generated_column = false;
			ExpressionContainsGeneratedColumn(*expr, generated_columns, contains_generated_column);
			if (contains_generated_column) {
				return true;
			}
			break;
		}
		case ConstraintType::NOT_NULL: {
			auto &constraint = (NotNullConstraint &)*constr;
			if (table_info.columns.GetColumn(constraint.index).Generated()) {
				return true;
			}
			break;
		}
		case ConstraintType::UNIQUE: {
			auto &constraint = (UniqueConstraint &)*constr;
			auto index = constraint.index;
			if (index.index == DConstants::INVALID_INDEX) {
				for (auto &col : constraint.columns) {
					if (generated_columns.count(col)) {
						return true;
					}
				}
			} else {
				if (table_info.columns.GetColumn(index).Generated()) {
					return true;
				}
			}
			break;
		}
		case ConstraintType::FOREIGN_KEY: {
			// If it contained a generated column, an exception would have been thrown inside AddDataTableIndex earlier
			break;
		}
		default: {
			throw NotImplementedException("ConstraintType not implemented");
		}
		}
	}
	return false;
}

BoundStatement Binder::Bind(CreateStatement &stmt) {
	BoundStatement result;
	result.names = {"Count"};
	result.types = {LogicalType::BIGINT};
	properties.return_type = StatementReturnType::NOTHING;

	auto catalog_type = stmt.info->type;
	switch (catalog_type) {
	case CatalogType::SCHEMA_ENTRY:
		result.plan = make_unique<LogicalCreate>(LogicalOperatorType::LOGICAL_CREATE_SCHEMA, move(stmt.info));
		break;
	case CatalogType::VIEW_ENTRY: {
		auto &base = (CreateViewInfo &)*stmt.info;
		// bind the schema
		auto schema = BindCreateSchema(*stmt.info);
		BindCreateViewInfo(base);
		result.plan = make_unique<LogicalCreate>(LogicalOperatorType::LOGICAL_CREATE_VIEW, move(stmt.info), schema);
		break;
	}
	case CatalogType::SEQUENCE_ENTRY: {
		auto schema = BindCreateSchema(*stmt.info);
		result.plan = make_unique<LogicalCreate>(LogicalOperatorType::LOGICAL_CREATE_SEQUENCE, move(stmt.info), schema);
		break;
	}
	case CatalogType::TABLE_MACRO_ENTRY: {
		auto schema = BindCreateSchema(*stmt.info);
		result.plan = make_unique<LogicalCreate>(LogicalOperatorType::LOGICAL_CREATE_MACRO, move(stmt.info), schema);
		break;
	}
	case CatalogType::MACRO_ENTRY: {
		auto schema = BindCreateFunctionInfo(*stmt.info);
		result.plan = make_unique<LogicalCreate>(LogicalOperatorType::LOGICAL_CREATE_MACRO, move(stmt.info), schema);
		break;
	}
	case CatalogType::INDEX_ENTRY: {
		auto &base = (CreateIndexInfo &)*stmt.info;

		// visit the table reference
		auto bound_table = Bind(*base.table);
		if (bound_table->type != TableReferenceType::BASE_TABLE) {
			throw BinderException("Can only delete from base table!");
		}
		auto &table_binding = (BoundBaseTableRef &)*bound_table;
		auto table = table_binding.table;

		// bind the index expressions
		vector<unique_ptr<Expression>> expressions;
		IndexBinder binder(*this, context);
		for (auto &expr : base.expressions) {
			expressions.push_back(binder.Bind(expr));
		}

		auto plan = CreatePlan(*bound_table);
		if (plan->type != LogicalOperatorType::LOGICAL_GET) {
			throw BinderException("Cannot create index on a view!");
		}

		auto &get = (LogicalGet &)*plan;
		for (auto &column_id : get.column_ids) {
			if (column_id == COLUMN_IDENTIFIER_ROW_ID) {
				throw BinderException("Cannot create an index on the rowid!");
			}
		}
		if (table->temporary) {
			stmt.info->temporary = true;
		}

		auto create_index_info = unique_ptr_cast<CreateInfo, CreateIndexInfo>(move(stmt.info));
		for (auto &index : get.column_ids) {
			create_index_info->scan_types.push_back(get.returned_types[index]);
		}
		create_index_info->scan_types.emplace_back(LogicalType::ROW_TYPE);
		create_index_info->names = get.names;
		create_index_info->column_ids = get.column_ids;

		// the logical CREATE INDEX also needs all fields to scan the referenced table
		result.plan = make_unique<LogicalCreateIndex>(move(get.bind_data), move(create_index_info), move(expressions),
		                                              *table, move(get.function));
		break;
	}
	case CatalogType::TABLE_ENTRY: {
		auto &create_info = (CreateTableInfo &)*stmt.info;
		// If there is a foreign key constraint, resolve primary key column's index from primary key column's name
		unordered_set<SchemaCatalogEntry *> fk_schemas;
		for (idx_t i = 0; i < create_info.constraints.size(); i++) {
			auto &cond = create_info.constraints[i];
			if (cond->type != ConstraintType::FOREIGN_KEY) {
				continue;
			}
			auto &fk = (ForeignKeyConstraint &)*cond;
			if (fk.info.type != ForeignKeyType::FK_TYPE_FOREIGN_KEY_TABLE) {
				continue;
			}
			D_ASSERT(fk.info.pk_keys.empty());
			D_ASSERT(fk.info.fk_keys.empty());
			FindForeignKeyIndexes(create_info.columns, fk.fk_columns, fk.info.fk_keys);
			if (create_info.table == fk.info.table) {
				// self-referential foreign key constraint
				fk.info.type = ForeignKeyType::FK_TYPE_SELF_REFERENCE_TABLE;
				FindMatchingPrimaryKeyColumns(create_info.columns, create_info.constraints, fk);
				FindForeignKeyIndexes(create_info.columns, fk.pk_columns, fk.info.pk_keys);
				CheckForeignKeyTypes(create_info.columns, create_info.columns, fk);
			} else {
				// have to resolve referenced table
				auto pk_table_entry_ptr =
				    Catalog::GetEntry<TableCatalogEntry>(context, INVALID_CATALOG, fk.info.schema, fk.info.table);
				fk_schemas.insert(pk_table_entry_ptr->schema);
				FindMatchingPrimaryKeyColumns(pk_table_entry_ptr->columns, pk_table_entry_ptr->constraints, fk);
				FindForeignKeyIndexes(pk_table_entry_ptr->columns, fk.pk_columns, fk.info.pk_keys);
				CheckForeignKeyTypes(pk_table_entry_ptr->columns, create_info.columns, fk);
				auto index = pk_table_entry_ptr->storage->info->indexes.FindForeignKeyIndex(
				    fk.info.pk_keys, ForeignKeyType::FK_TYPE_PRIMARY_KEY_TABLE);
				if (!index) {
					auto fk_column_names = StringUtil::Join(fk.pk_columns, ",");
					throw BinderException("Failed to create foreign key on %s(%s): no UNIQUE or PRIMARY KEY constraint "
					                      "present on these columns",
					                      pk_table_entry_ptr->name, fk_column_names);
				}
			}
			D_ASSERT(fk.info.pk_keys.size() == fk.info.fk_keys.size());
			D_ASSERT(fk.info.pk_keys.size() == fk.pk_columns.size());
			D_ASSERT(fk.info.fk_keys.size() == fk.fk_columns.size());
		}
		if (AnyConstraintReferencesGeneratedColumn(create_info)) {
			throw BinderException("Constraints on generated columns are not supported yet");
		}
		auto bound_info = BindCreateTableInfo(move(stmt.info));
		auto root = move(bound_info->query);
		for (auto &fk_schema : fk_schemas) {
			if (fk_schema != bound_info->schema) {
				throw BinderException("Creating foreign keys across different schemas or catalogs is not supported");
			}
		}

		// create the logical operator
		auto &schema = bound_info->schema;
		auto create_table = make_unique<LogicalCreateTable>(schema, move(bound_info));
		if (root) {
			// CREATE TABLE AS
			properties.return_type = StatementReturnType::CHANGED_ROWS;
			create_table->children.push_back(move(root));
		}
		result.plan = move(create_table);
		break;
	}
	case CatalogType::TYPE_ENTRY: {
		auto schema = BindCreateSchema(*stmt.info);
		auto &create_type_info = (CreateTypeInfo &)(*stmt.info);
		result.plan = make_unique<LogicalCreate>(LogicalOperatorType::LOGICAL_CREATE_TYPE, move(stmt.info), schema);
		if (create_type_info.query) {
			// CREATE TYPE mood AS ENUM (SELECT 'happy')
			auto &select_stmt = (SelectStatement &)*create_type_info.query;
			auto &query_node = *select_stmt.node;

			// We always add distinct modifier implicitly
			bool need_to_add = true;
			if (!query_node.modifiers.empty()) {
				if (query_node.modifiers[0]->type == ResultModifierType::DISTINCT_MODIFIER) {
					// There are cases where the same column is grouped repeatedly
					// CREATE TYPE mood AS ENUM (SELECT DISTINCT ON(x) x FROM test);
					// When we push into a constant expression
					// => CREATE TYPE mood AS ENUM (SELECT DISTINCT ON(x, x) x FROM test);
					auto &distinct_modifier = (DistinctModifier &)*query_node.modifiers[0];
					distinct_modifier.distinct_on_targets.push_back(make_unique<ConstantExpression>(Value::INTEGER(1)));
					need_to_add = false;
				}
			}

			// Add distinct modifier
			if (need_to_add) {
				auto distinct_modifier = make_unique<DistinctModifier>();
				distinct_modifier->distinct_on_targets.push_back(make_unique<ConstantExpression>(Value::INTEGER(1)));
				query_node.modifiers.emplace(query_node.modifiers.begin(), move(distinct_modifier));
			}

			auto query_obj = Bind(*create_type_info.query);
			auto query = move(query_obj.plan);

			auto &sql_types = query_obj.types;
			if (sql_types.size() != 1 || sql_types[0].id() != LogicalType::VARCHAR) {
				// add cast expression?
				throw BinderException("The query must return one varchar column");
			}

			result.plan->AddChild(move(query));
		} else if (create_type_info.type.id() == LogicalTypeId::USER) {
			// two cases:
			// 1: create a type with a non-existant type as source, catalog.GetType(...) will throw exception.
			// 2: create a type alias with a custom type.
			// eg. CREATE TYPE a AS INT; CREATE TYPE b AS a;
			// We set b to be an alias for the underlying type of a
			auto inner_type = Catalog::GetType(context, schema->catalog->GetName(), schema->name,
			                                   UserType::GetTypeName(create_type_info.type));
			// clear to nullptr, we don't need this
			LogicalType::SetCatalog(inner_type, nullptr);
			inner_type.SetAlias(create_type_info.name);
			create_type_info.type = inner_type;
		}
		break;
	}
	default:
		throw Exception("Unrecognized type!");
	}
	properties.allow_stream_result = false;
	return result;
}

} // namespace duckdb<|MERGE_RESOLUTION|>--- conflicted
+++ resolved
@@ -175,13 +175,8 @@
 	return BindCreateSchema(info);
 }
 
-<<<<<<< HEAD
-void Binder::BindLogicalType(ClientContext &context, LogicalType &type, const string &schema) {
+void Binder::BindLogicalType(ClientContext &context, LogicalType &type, const string &catalog, const string &schema) {
 	if (type.id() == LogicalTypeId::LIST || type.id() == LogicalTypeId::MAP) {
-=======
-void Binder::BindLogicalType(ClientContext &context, LogicalType &type, const string &catalog, const string &schema) {
-	if (type.id() == LogicalTypeId::LIST) {
->>>>>>> 8caaee9c
 		auto child_type = ListType::GetChildType(type);
 		BindLogicalType(context, child_type, catalog, schema);
 		auto alias = type.GetAlias();
