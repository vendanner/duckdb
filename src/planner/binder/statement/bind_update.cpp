#include "duckdb/parser/expression/columnref_expression.hpp"
#include "duckdb/parser/statement/update_statement.hpp"
#include "duckdb/planner/binder.hpp"
#include "duckdb/planner/tableref/bound_joinref.hpp"
#include "duckdb/planner/bound_tableref.hpp"
#include "duckdb/planner/constraints/bound_check_constraint.hpp"
#include "duckdb/planner/expression/bound_columnref_expression.hpp"
#include "duckdb/planner/expression/bound_default_expression.hpp"
#include "duckdb/planner/expression_binder/update_binder.hpp"
#include "duckdb/planner/expression_binder/where_binder.hpp"
#include "duckdb/planner/operator/logical_filter.hpp"
#include "duckdb/planner/operator/logical_get.hpp"
#include "duckdb/planner/operator/logical_projection.hpp"
#include "duckdb/planner/operator/logical_update.hpp"
#include "duckdb/planner/tableref/bound_basetableref.hpp"
#include "duckdb/catalog/catalog_entry/duck_table_entry.hpp"
#include "duckdb/storage/data_table.hpp"

#include <algorithm>

namespace duckdb {

static void BindExtraColumns(TableCatalogEntry &table, LogicalGet &get, LogicalProjection &proj, LogicalUpdate &update,
                             physical_index_set_t &bound_columns) {
	if (bound_columns.size() <= 1) {
		return;
	}
	idx_t found_column_count = 0;
	physical_index_set_t found_columns;
	for (idx_t i = 0; i < update.columns.size(); i++) {
		if (bound_columns.find(update.columns[i]) != bound_columns.end()) {
			// this column is referenced in the CHECK constraint
			found_column_count++;
			found_columns.insert(update.columns[i]);
		}
	}
	if (found_column_count > 0 && found_column_count != bound_columns.size()) {
		// columns in this CHECK constraint were referenced, but not all were part of the UPDATE
		// add them to the scan and update set
		for (auto &check_column_id : bound_columns) {
			if (found_columns.find(check_column_id) != found_columns.end()) {
				// column is already projected
				continue;
			}
			// column is not projected yet: project it by adding the clause "i=i" to the set of updated columns
			auto &column = table.GetColumns().GetColumn(check_column_id);
			update.expressions.push_back(make_uniq<BoundColumnRefExpression>(
			    column.Type(), ColumnBinding(proj.table_index, proj.expressions.size())));
			proj.expressions.push_back(make_uniq<BoundColumnRefExpression>(
			    column.Type(), ColumnBinding(get.table_index, get.column_ids.size())));
			get.column_ids.push_back(check_column_id.index);
			update.columns.push_back(check_column_id);
		}
	}
}

static bool TypeSupportsRegularUpdate(const LogicalType &type) {
	switch (type.id()) {
	case LogicalTypeId::LIST:
	case LogicalTypeId::MAP:
	case LogicalTypeId::UNION:
		// lists and maps and unions don't support updates directly
		return false;
	case LogicalTypeId::STRUCT: {
		auto &child_types = StructType::GetChildTypes(type);
		for (auto &entry : child_types) {
			if (!TypeSupportsRegularUpdate(entry.second)) {
				return false;
			}
		}
		return true;
	}
	default:
		return true;
	}
}

static void BindUpdateConstraints(TableCatalogEntry &table, LogicalGet &get, LogicalProjection &proj,
                                  LogicalUpdate &update) {
	if (!table.IsDuckTable()) {
		return;
	}
	// check the constraints and indexes of the table to see if we need to project any additional columns
	// we do this for indexes with multiple columns and CHECK constraints in the UPDATE clause
	// suppose we have a constraint CHECK(i + j < 10); now we need both i and j to check the constraint
	// if we are only updating one of the two columns we add the other one to the UPDATE set
	// with a "useless" update (i.e. i=i) so we can verify that the CHECK constraint is not violated
	for (auto &constraint : table.GetBoundConstraints()) {
		if (constraint->type == ConstraintType::CHECK) {
			auto &check = *reinterpret_cast<BoundCheckConstraint *>(constraint.get());
			// check constraint! check if we need to add any extra columns to the UPDATE clause
			BindExtraColumns(table, get, proj, update, check.bound_columns);
		}
	}
	auto &storage = table.GetStorage();
	if (update.return_chunk) {
		physical_index_set_t all_columns;
		for (idx_t i = 0; i < storage.column_definitions.size(); i++) {
			all_columns.insert(PhysicalIndex(i));
		}
		BindExtraColumns(table, get, proj, update, all_columns);
	}
	// for index updates we always turn any update into an insert and a delete
	// we thus need all the columns to be available, hence we check if the update touches any index columns
	// If the returning keyword is used, we need access to the whole row in case the user requests it.
	// Therefore switch the update to a delete and insert.
	update.update_is_del_and_insert = false;
	storage.info->indexes.Scan([&](Index &index) {
		if (index.IndexIsUpdated(update.columns)) {
			update.update_is_del_and_insert = true;
			return true;
		}
		return false;
	});

	// we also convert any updates on LIST columns into delete + insert
	for (auto &col_index : update.columns) {
		auto &column = table.GetColumns().GetColumn(col_index);
		if (!TypeSupportsRegularUpdate(column.Type())) {
			update.update_is_del_and_insert = true;
			break;
		}
	}

	if (update.update_is_del_and_insert) {
		// the update updates a column required by an index or requires returning the updated rows,
		// push projections for all columns
		physical_index_set_t all_columns;
		for (idx_t i = 0; i < storage.column_definitions.size(); i++) {
			all_columns.insert(PhysicalIndex(i));
		}
		BindExtraColumns(table, get, proj, update, all_columns);
	}
}

// This creates a LogicalProjection and moves 'root' into it as a child
// unless there are no expressions to project, in which case it just returns 'root'
unique_ptr<LogicalOperator> Binder::BindUpdateSet(LogicalOperator &op, unique_ptr<LogicalOperator> root,
                                                  UpdateSetInfo &set_info, TableCatalogEntry &table,
                                                  vector<PhysicalIndex> &columns) {
	auto proj_index = GenerateTableIndex();

	vector<unique_ptr<Expression>> projection_expressions;
	D_ASSERT(set_info.columns.size() == set_info.expressions.size());
	for (idx_t i = 0; i < set_info.columns.size(); i++) {
		auto &colname = set_info.columns[i];
		auto &expr = set_info.expressions[i];
		if (!table.ColumnExists(colname)) {
			throw BinderException("Referenced update column %s not found in table!", colname);
		}
		auto &column = table.GetColumn(colname);
		if (column.Generated()) {
			throw BinderException("Cant update column \"%s\" because it is a generated column!", column.Name());
		}
		if (std::find(columns.begin(), columns.end(), column.Physical()) != columns.end()) {
			throw BinderException("Multiple assignments to same column \"%s\"", colname);
		}
		columns.push_back(column.Physical());
		if (expr->type == ExpressionType::VALUE_DEFAULT) {
			op.expressions.push_back(make_uniq<BoundDefaultExpression>(column.Type()));
		} else {
			UpdateBinder binder(*this, context);
			binder.target_type = column.Type();
			auto bound_expr = binder.Bind(expr);
			PlanSubqueries(bound_expr, root);

			op.expressions.push_back(make_uniq<BoundColumnRefExpression>(
			    bound_expr->return_type, ColumnBinding(proj_index, projection_expressions.size())));
			projection_expressions.push_back(std::move(bound_expr));
		}
	}
	if (op.type != LogicalOperatorType::LOGICAL_UPDATE && projection_expressions.empty()) {
		return root;
	}
	// now create the projection
	auto proj = make_uniq<LogicalProjection>(proj_index, std::move(projection_expressions));
	proj->AddChild(std::move(root));
	return unique_ptr_cast<LogicalProjection, LogicalOperator>(std::move(proj));
}

BoundStatement Binder::Bind(UpdateStatement &stmt) {
	BoundStatement result;
	unique_ptr<LogicalOperator> root;
<<<<<<< HEAD
	optional_ptr<LogicalGet> get;
=======
>>>>>>> c8857964

	// visit the table reference
	auto bound_table = Bind(*stmt.table);
	if (bound_table->type != TableReferenceType::BASE_TABLE) {
		throw BinderException("Can only update base table!");
	}
	auto &table_binding = bound_table->Cast<BoundBaseTableRef>();
	auto &table = table_binding.table;

	// Add CTEs as bindable
	AddCTEMap(stmt.cte_map);

	optional_ptr<LogicalGet> get;
	if (stmt.from_table) {
		auto from_binder = Binder::CreateBinder(context, this);
		BoundJoinRef bound_crossproduct(JoinRefType::CROSS);
		bound_crossproduct.left = std::move(bound_table);
		bound_crossproduct.right = from_binder->Bind(*stmt.from_table);
		root = CreatePlan(bound_crossproduct);
		get = &root->children[0]->Cast<LogicalGet>();
		bind_context.AddContext(std::move(from_binder->bind_context));
	} else {
		root = CreatePlan(*bound_table);
		get = &root->Cast<LogicalGet>();
	}

	if (!table.temporary) {
		// update of persistent table: not read only!
		properties.modified_databases.insert(table.catalog->GetName());
	}
	auto update = make_uniq<LogicalUpdate>(table);

	// set return_chunk boolean early because it needs uses update_is_del_and_insert logic
	if (!stmt.returning_list.empty()) {
		update->return_chunk = true;
	}
	// bind the default values
	BindDefaultValues(table.GetColumns(), update->bound_defaults);

	// project any additional columns required for the condition/expressions
	if (stmt.set_info->condition) {
		WhereBinder binder(*this, context);
		auto condition = binder.Bind(stmt.set_info->condition);

		PlanSubqueries(condition, root);
		auto filter = make_uniq<LogicalFilter>(std::move(condition));
		filter->AddChild(std::move(root));
		root = std::move(filter);
	}

	D_ASSERT(stmt.set_info);
	D_ASSERT(stmt.set_info->columns.size() == stmt.set_info->expressions.size());

	auto proj_tmp = BindUpdateSet(*update, std::move(root), *stmt.set_info, table, update->columns);
	D_ASSERT(proj_tmp->type == LogicalOperatorType::LOGICAL_PROJECTION);
	auto proj = unique_ptr_cast<LogicalOperator, LogicalProjection>(std::move(proj_tmp));

	// bind any extra columns necessary for CHECK constraints or indexes
	BindUpdateConstraints(table, *get, *proj, *update);
	// finally add the row id column to the projection list
	proj->expressions.push_back(make_uniq<BoundColumnRefExpression>(
	    LogicalType::ROW_TYPE, ColumnBinding(get->table_index, get->column_ids.size())));
	get->column_ids.push_back(COLUMN_IDENTIFIER_ROW_ID);

	// set the projection as child of the update node and finalize the result
	update->AddChild(std::move(proj));

	auto update_table_index = GenerateTableIndex();
	update->table_index = update_table_index;
	if (!stmt.returning_list.empty()) {
		unique_ptr<LogicalOperator> update_as_logicaloperator = std::move(update);

		return BindReturning(std::move(stmt.returning_list), table, stmt.table->alias, update_table_index,
		                     std::move(update_as_logicaloperator), std::move(result));
	}

	result.names = {"Count"};
	result.types = {LogicalType::BIGINT};
	result.plan = std::move(update);
	properties.allow_stream_result = false;
	properties.return_type = StatementReturnType::CHANGED_ROWS;
	return result;
}

} // namespace duckdb<|MERGE_RESOLUTION|>--- conflicted
+++ resolved
@@ -181,10 +181,6 @@
 BoundStatement Binder::Bind(UpdateStatement &stmt) {
 	BoundStatement result;
 	unique_ptr<LogicalOperator> root;
-<<<<<<< HEAD
-	optional_ptr<LogicalGet> get;
-=======
->>>>>>> c8857964
 
 	// visit the table reference
 	auto bound_table = Bind(*stmt.table);
