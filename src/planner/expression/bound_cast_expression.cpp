--- conflicted
+++ resolved
@@ -5,15 +5,8 @@
 namespace duckdb {
 using namespace std;
 
-<<<<<<< HEAD
-BoundCastExpression::BoundCastExpression(TypeId target, unique_ptr<Expression> child, SQLType source_type,
-                                         SQLType target_type)
-    : Expression(ExpressionType::OPERATOR_CAST, ExpressionClass::BOUND_CAST, target, move(target_type)), child(move(child)),
-      source_type(source_type) {
-=======
 BoundCastExpression::BoundCastExpression(unique_ptr<Expression> child, LogicalType target_type)
     : Expression(ExpressionType::OPERATOR_CAST, ExpressionClass::BOUND_CAST, move(target_type)), child(move(child)) {
->>>>>>> 8dd67a06
 }
 
 unique_ptr<Expression> BoundCastExpression::AddCastToType(unique_ptr<Expression> expr, LogicalType target_type) {
@@ -50,11 +43,7 @@
 }
 
 string BoundCastExpression::ToString() const {
-<<<<<<< HEAD
-	return "CAST[" + SQLTypeToString(sql_type) + "](" + child->GetName() + ")";
-=======
 	return "CAST[" + return_type.ToString() + "](" + child->GetName() + ")";
->>>>>>> 8dd67a06
 }
 
 bool BoundCastExpression::Equals(const BaseExpression *other_) const {
@@ -65,21 +54,11 @@
 	if (!Expression::Equals(child.get(), other->child.get())) {
 		return false;
 	}
-<<<<<<< HEAD
-	if (source_type != other->source_type || sql_type != other->sql_type) {
-		return false;
-	}
-=======
->>>>>>> 8dd67a06
 	return true;
 }
 
 unique_ptr<Expression> BoundCastExpression::Copy() {
-<<<<<<< HEAD
-	auto copy = make_unique<BoundCastExpression>(return_type, child->Copy(), source_type, sql_type);
-=======
 	auto copy = make_unique<BoundCastExpression>(child->Copy(), return_type);
->>>>>>> 8dd67a06
 	copy->CopyProperties(*this);
 	return move(copy);
 }
